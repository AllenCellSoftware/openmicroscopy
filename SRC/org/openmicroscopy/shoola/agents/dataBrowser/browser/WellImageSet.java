--- conflicted
+++ resolved
@@ -215,15 +215,9 @@
 	public int getRow()
 	{ 
 		if (getHierarchyObject() == null) return -1;
-<<<<<<< HEAD
-		Integer i = ((WellData) getHierarchyObject()).getRow();
-		if (i == null) return -1;
-		return i;
-=======
 		Integer i = ((WellData) getHierarchyObject()).getRow(); 
 		if (i == null) return -1;
 		return i; 
->>>>>>> 2d66b97e
 	}
 	
 	/**
@@ -234,11 +228,7 @@
 	public int getColumn()
 	{
 		if (getHierarchyObject() == null) return -1;
-<<<<<<< HEAD
-		Integer i = ((WellData) getHierarchyObject()).getColumn();
-=======
 		Integer i = ((WellData) getHierarchyObject()).getColumn(); 
->>>>>>> 2d66b97e
 		if (i == null) return -1;
 		return i;
 	}
