/*
 * org.openmicroscopy.shoola.agents.metadata.util.FigureDialog 
 *
 *------------------------------------------------------------------------------
 *  Copyright (C) 2006-2009 University of Dundee. All rights reserved.
 *
 *
 * 	This program is free software; you can redistribute it and/or modify
 *  it under the terms of the GNU General Public License as published by
 *  the Free Software Foundation; either version 2 of the License, or
 *  (at your option) any later version.
 *  This program is distributed in the hope that it will be useful,
 *  but WITHOUT ANY WARRANTY; without even the implied warranty of
 *  MERCHANTABILITY or FITNESS FOR A PARTICULAR PURPOSE.  See the
 *  GNU General Public License for more details.
 *  
 *  You should have received a copy of the GNU General Public License along
 *  with this program; if not, write to the Free Software Foundation, Inc.,
 *  51 Franklin Street, Fifth Floor, Boston, MA 02110-1301 USA.
 *
 *------------------------------------------------------------------------------
 */
package org.openmicroscopy.shoola.agents.metadata.util;


//Java imports
import java.awt.BorderLayout;
import java.awt.Color;
import java.awt.Component;
import java.awt.Container;
import java.awt.Dimension;
import java.awt.Font;
import java.awt.GridBagConstraints;
import java.awt.GridBagLayout;
import java.awt.Insets;
import java.awt.Point;
import java.awt.event.ActionEvent;
import java.awt.event.ActionListener;
import java.awt.event.MouseAdapter;
import java.awt.event.MouseEvent;
import java.awt.event.WindowAdapter;
import java.awt.event.WindowEvent;
import java.awt.geom.Rectangle2D;
import java.awt.image.BufferedImage;
import java.awt.image.DataBuffer;
import java.beans.PropertyChangeEvent;
import java.beans.PropertyChangeListener;
import java.util.ArrayList;
import java.util.Collection;
import java.util.HashMap;
import java.util.Iterator;
import java.util.LinkedHashMap;
import java.util.List;
import java.util.Map;
import java.util.Set;
import java.util.TreeMap;
import java.util.Map.Entry;
import javax.swing.BorderFactory;
import javax.swing.Box;
import javax.swing.BoxLayout;
import javax.swing.ButtonGroup;
import javax.swing.DefaultComboBoxModel;
import javax.swing.JButton;
import javax.swing.JCheckBox;
import javax.swing.JComboBox;
import javax.swing.JDialog;
import javax.swing.JFrame;
import javax.swing.JLabel;
import javax.swing.JPanel;
import javax.swing.JPopupMenu;
import javax.swing.JRadioButton;
import javax.swing.JScrollPane;
import javax.swing.JSeparator;
import javax.swing.JSpinner;
import javax.swing.JTextField;
import javax.swing.SpinnerNumberModel;
import javax.swing.WindowConstants;
import javax.swing.event.ChangeEvent;
import javax.swing.event.ChangeListener;
import javax.swing.event.DocumentEvent;
import javax.swing.event.DocumentListener;
import javax.swing.text.Document;


//Third-party libraries
import info.clearthought.layout.TableLayout;
import org.jdesktop.swingx.JXBusyLabel;
import org.jdesktop.swingx.JXTaskPane;
import org.jhotdraw.draw.AttributeKeys;
import org.jhotdraw.draw.Drawing;

//Application-internal dependencies
import omero.model.PlaneInfo;
import omero.romio.PlaneDef;
import org.openmicroscopy.shoola.agents.metadata.IconManager;
import org.openmicroscopy.shoola.agents.metadata.MetadataViewerAgent;
import org.openmicroscopy.shoola.agents.metadata.rnd.Renderer;
import org.openmicroscopy.shoola.agents.util.EditorUtil;
import org.openmicroscopy.shoola.agents.util.ViewerSorter;
import org.openmicroscopy.shoola.agents.util.ui.ChannelButton;
import org.openmicroscopy.shoola.env.data.model.ProjectionParam;
import org.openmicroscopy.shoola.env.data.model.ROIResult;
import org.openmicroscopy.shoola.env.data.model.FigureParam;
import org.openmicroscopy.shoola.env.rnd.RndProxyDef;
import org.openmicroscopy.shoola.util.image.geom.Factory;
import org.openmicroscopy.shoola.util.roi.ROIComponent;
import org.openmicroscopy.shoola.util.roi.figures.ROIFigure;
import org.openmicroscopy.shoola.util.roi.model.ROI;
import org.openmicroscopy.shoola.util.roi.model.ROIShape;
import org.openmicroscopy.shoola.util.roi.model.util.Coord3D;
import org.openmicroscopy.shoola.util.ui.ColorListRenderer;
import org.openmicroscopy.shoola.util.ui.NumericalTextField;
import org.openmicroscopy.shoola.util.ui.TitlePanel;
import org.openmicroscopy.shoola.util.ui.UIUtilities;
import org.openmicroscopy.shoola.util.ui.drawingtools.DrawingComponent;
import org.openmicroscopy.shoola.util.ui.drawingtools.canvas.DrawingCanvasView;
import org.openmicroscopy.shoola.util.ui.lens.LensComponent;
import org.openmicroscopy.shoola.util.ui.slider.GridSlider;
import org.openmicroscopy.shoola.util.ui.slider.TextualTwoKnobsSlider;
import pojos.ChannelData;
import pojos.DatasetData;
import pojos.ImageData;
import pojos.PixelsData;
import pojos.TagAnnotationData;

/** 
 * Modal dialog displaying option to create a figure of a collection of 
 * images. 
 *
 * @author  Jean-Marie Burel &nbsp;&nbsp;&nbsp;&nbsp;
 * <a href="mailto:j.burel@dundee.ac.uk">j.burel@dundee.ac.uk</a>
 * @author Donald MacDonald &nbsp;&nbsp;&nbsp;&nbsp;
 * <a href="mailto:donald@lifesci.dundee.ac.uk">donald@lifesci.dundee.ac.uk</a>
 * @version 3.0
 * <small>
 * (<b>Internal version:</b> $Revision: $Date: $)
 * </small>
 * @since 3.0-Beta4
 */
public class FigureDialog 
	extends JDialog
	implements ActionListener, ChangeListener, DocumentListener, 
	PropertyChangeListener
{

	/** Indicates that the dialog is for a split view. */
	public static final int			SPLIT = 0;
	
	/** Indicates that the dialog is for a split view and ROI. */
	public static final int			SPLIT_ROI = 1;
	
	/** Indicates that the dialog is for a movie figure. */
	public static final int			MOVIE = 2;
	
	/** Indicates that the dialog is for a thumbnails figure. */
	public static final int			THUMBNAILS = 3;
	
	/** Indicates that the dialog is ROI movie figure. */
	public static final int			ROI_MOVIE = 4;
	
	/** Bound property indicating to create a split view figure. */
	public static final String		CREATE_FIGURE_PROPERTY = "createFigure";
	
	/** Bound property indicating to close the dialog. */
	public static final String		CLOSE_FIGURE_PROPERTY = "closeFigure";
	
	/** Action id indicating to close the dialog. */
	public static final int 		CLOSE = 0;
	
	/** Action id indicating to create a movie. */
	public static final int 		SAVE = 1;

	/** Action id indicating to allow the modification of the scale bar. */
	private static final int 		SCALE_BAR = 2;
	
	/** Action id indicating to arrange the thumbnails by tags. */
	private static final int 		ARRANGE_BY_TAGS = 3;
	
	/** Action id indicating to turn on or off the projection's controls. */
	private static final int 		PROJECTION = 4;
	
	/** Action id indicating a change in the magnification factor. */
	private static final int 		ZOOM_FACTOR = 5;
	
	/** Action id indicating that the color has changed. */
	private static final int 		COLOR_SELECTION = 7;
	
	/** Indicates to download the script. */
	private static final int 		DOWNLOAD = 8;
	
	/** Indicates to view the script. */
	private static final int 		VIEW = 9;
	
	/** The maximum number of time-points visible at a time. */
	private static final int		MAX_CELLS = 20;
	
	/** The default text for the movie. */
	private static final String		FRAMES_TEXT = "Number of frames: ";
	
	/** The default text for the movie. */
	private static final String		MAGNIFICATION_TEXT = "Magnification x";

	/** Default text describing the compression check box.  */
    private static final String		PROJECTION_DESCRIPTION = 
    				"Select the type of projection.";
    
    /** The default text of thumbnails per row. */
    private static final String		ITEMS_PER_ROW_TEXT = "Images per row";
    
    /** The default number of thumbnails per row. */
    private static final int		ITEMS_PER_ROW = 10;
    
    /** The height of the component displaying the available tags. */
    private static final int		MAX_HEIGHT = 150;
    
    /** The stroke width of the ROI displayed on the image. */
    private static final double		STROKE_WIDTH = 2.5;
    
    /** The possible options for row names. */
    private static final String[]	ROW_NAMES;

    /** The possible options for row names. */
    private static final String[]	MAGNIFICATION;
    
    /** Index to <code>100%</code> magnification. */
    private static final int		ZOOM_100 = 0;
    
    /** Index to <code>200%</code> magnification. */
    private static final int		ZOOM_200 = 1;
    
    /** Index to <code>300%</code> magnification. */
    private static final int		ZOOM_300 = 2;
    
    /** Index to <code>400%</code> magnification. */
    private static final int		ZOOM_400 = 3;
    
    /** Index to <code>500%</code> magnification. */
    private static final int		ZOOM_500 = 4;
    
    /** Index to <code>Auto</code>. */
    private static final int		ZOOM_AUTO = 5;
    
    /** Index corresponding to a <code>24x24</code> thumbnail. */
    private static final int		SIZE_24 = 0;
    
    /** Index corresponding to a <code>32x32</code> thumbnail. */
    private static final int		SIZE_32 = 1;
    
    /** Index corresponding to a <code>48x48</code> thumbnail. */
    private static final int		SIZE_48 = 2;
    
    /** Index corresponding to a <code>64x64</code> thumbnail. */
    private static final int		SIZE_64 = 3;
    
    /** Index corresponding to a <code>96x96</code> thumbnail. */
    private static final int		SIZE_96 = 4;
    
    /** Index corresponding to a <code>128x128</code> thumbnail. */
    private static final int		SIZE_128 = 5;
    
    /** Index corresponding to a <code>160x160</code> thumbnail. */
    private static final int		SIZE_160 = 6;
    
    /** The size available for thumbnails creation. */
    private static final String[]	SIZE_OPTIONS;

	static {
		ROW_NAMES = new String[3];
		ROW_NAMES[FigureParam.IMAGE_NAME] = "Image's name";
		ROW_NAMES[FigureParam.DATASET_NAME] = "Datasets";
		ROW_NAMES[FigureParam.TAG_NAME] = "Tags";
		MAGNIFICATION = new String[6];
		MAGNIFICATION[ZOOM_100] = "100%";
		MAGNIFICATION[ZOOM_200] = "200%";
		MAGNIFICATION[ZOOM_300] = "300%";
		MAGNIFICATION[ZOOM_400] = "400%";
		MAGNIFICATION[ZOOM_500] = "500%";
		MAGNIFICATION[ZOOM_AUTO] = "Zoom To Fit";
		SIZE_OPTIONS = new String[7];
		SIZE_OPTIONS[SIZE_24] = "24x24";
		SIZE_OPTIONS[SIZE_32] = "32x32";
		SIZE_OPTIONS[SIZE_48] = "48x48";
		SIZE_OPTIONS[SIZE_64] = "64x64";
		SIZE_OPTIONS[SIZE_96] = "96x96";
		SIZE_OPTIONS[SIZE_128] = "128x128";
		SIZE_OPTIONS[SIZE_160] = "160x160";
	}
	
	/** The name to give to the figure. */
	private JTextField 						nameField;
	
	/** Component to select the z-section interval. */
	private TextualTwoKnobsSlider			zRange;
	
	/** Button to close the dialog. */
	private JButton							closeButton;
	
	/** Button to save the result. */
	private JButton							saveButton;

	/** The supported movie formats. */
	private JComboBox						formats;
	
	/** The type of supported projections. */
    private JComboBox						projectionTypesBox;
    
    /** The type of supported projections. */
    private JRadioButton					splitPanelColor;
    
    /** The type of supported projections. */
    private JRadioButton					splitPanelGrey;
    
	/** The type of projection. */
	private Map<Integer, Integer> 			projectionTypes;

    /** Sets the stepping for the mapping. */
    private JSpinner			   			projectionFrequency;
    
    /** The possible options for naming the rows. */
    private JComboBox						rowName;
      
    /** Components displaying the image. */
    private Map<Integer, FigureComponent> components;
    
	/** Option chosen by the user. */
	private int								option;
	
	/** Reference to the renderer.  */
	private Renderer 						renderer;
	
	/** The default plate object. */
	private PlaneDef 						pDef;

	/** The width of a thumbnail. */
	private int 							thumbnailWidth;

	/** The height of a thumbnail. */
	private int 							thumbnailHeight;

	/** The width of the image. */
	private NumericalTextField				widthField;
	
	/** The height of the image. */
	private NumericalTextField				heightField;
	
	/** The supported value of the scale bar. */
	private NumericalTextField				scaleBar;
	
	/** Add a scale bar if selected. */
	private JCheckBox						showScaleBar;
	
	/** The selected color for scale bar. */
	private JComboBox						colorBox;
	
	/** The index of the dialog. One of the constants. */
	private int								dialogType;
	
	/** The pixels set of reference. */
	private PixelsData 						pixels;
	
	/** The components hosting the channel components. */
	private JXTaskPane						channelsPane;

	/** Component hosting the ROI. */
	private ROIComponent					roiComponent;

	/** 
	 * The drawing component to create drawing, view and editor and link them.
	 */
	private DrawingComponent 				drawingComponent;
	
	/** The size of the thumbnail. */
	private Dimension						size;
	
	/** The magnification factor. */
	private JComboBox						zoomBox;
	
	/** The size of thumbnails. */
	private JComboBox						sizeBox;
	
	/** The number of items. */
	private NumericalTextField				numberPerRow;
	
	/** Indicates to create a figure with the displayed objects. */
	private JRadioButton					displayedObjects;
	
	/** Indicates to create a figure with the selected objects. */
	private JRadioButton					selectedObjects;
	
	/** The type of objects to handle. */
	private Class							type;
	
	/** Indicates to arrange thumbnails by tags. */
	private JCheckBox						arrangeByTags;
	
	/** Indicates to include images w/o tags. */
	private JCheckBox						includeUntagged;
	
	/**
	 * The component displaying the controls to create the thumbnails figure.
	 */
	private JPanel							thumbnailsPane;
	
	/** The map containing the selected tags. */
	private Map<JCheckBox, TagAnnotationData> tagsSelection;
	
	/** Use to sort data objects.*/
	private ViewerSorter 					sorter;
	
	/** The component displaying the collection of selected tags. */
	private JPanel							selectedTags;
	
	/** The selection of tags. */
	private List<JCheckBox>					selection;
	
	/** Determines the time-points frequency for the movie figure. */
    private JSpinner			   			movieFrequency;
    
    /** The slider displaying the number of time-points. */
    private GridSlider						movieSlider;
    
    /** Indicates to select the last view Z-section. */
    private JRadioButton					planeSelection;
    
    /** Indicates to select project the stack. */
    private JRadioButton					projectionBox;
    
    /** The time of options. */
	private JComboBox						timesBox;
	
	/** Label used to display various info e.g. number of frames for movie. */
	private JLabel							generalLabel;
	
	/** This component is only be used for the Split ROI figure. */
	private LensComponent					lens;
	
	/** The merged image not scaled. */
	private BufferedImage					mergeUnscaled;
	
	/** The ROI box. */
	private Rectangle2D						roiBox;

	/** The default figure. */
	private FigureComponent					mergedComponent;
	
	/** Copy of the rendering definition. */
	private RndProxyDef						rndDef;
	
	/** The ROIs currently displayed on the image. */
	private List<ROI> 						displayedROIs;
	
	/** The original scaling factor for the ROI. */
	private double							scalingFactor;

	/** The menu offering various options to manipulate the script. */
	private JPopupMenu 						optionMenu;
	
	/** Menu offering the ability to download or view the script. */
	private JButton 						menuButton;
	
	/**
	 * Turns off controls if the binary data are not available.
	 */
	private void checkBinaryAvailability()
	{
		if (!MetadataViewerAgent.isBinaryAvailable())
			saveButton.setEnabled(false);
	}
	
	/** 
	 * Creates the option menu.
	 * 
	 * @return See above.
	 */
	private JPopupMenu createOptionMenu()
	{
		if (optionMenu != null) return optionMenu;
		optionMenu = new JPopupMenu();
		optionMenu.add(createButton("Download", DOWNLOAD));
		optionMenu.add(createButton("View", VIEW));
		return optionMenu;
	}
	
	/**
	 * Creates a button.
	 * 
	 * @param text The text of the button.
	 * @param actionID The action command id.
	 * @param l The action listener.
	 * @return See above.
	 */
	private JButton createButton(String text, int actionID)
    {
    	JButton b = new JButton(text);
		b.setActionCommand(""+actionID);
		b.addActionListener(this);
		b.setOpaque(false);
		//b.setForeground(UIUtilities.HYPERLINK_COLOR);
		UIUtilities.unifiedButtonLookAndFeel(b);
		return b;
    }
	
	/**
	 * Returns the selected color or <code>null</code>.
	 * 
	 * @return See above.
	 */
	private String getSelectedColor()
	{
		int index = colorBox.getSelectedIndex();
		Map<Color, String> m = EditorUtil.COLORS_BAR;
		Iterator i = m.entrySet().iterator();
		int j = 0;
		Entry entry;
		String c = null;
		while (i.hasNext()) {
			entry = (Entry) i.next();
			if (j == index) c = (String) entry.getValue();
			j++;
		}
		return c;
	}
	
	/**
	 * Returns the selected color or <code>null</code>.
	 * 
	 * @return See above.
	 */
	private Color getColor()
	{
		int index = colorBox.getSelectedIndex();
		Map<Color, String> m = EditorUtil.COLORS_BAR;
		Iterator i = m.entrySet().iterator();
		int j = 0;
		Entry entry;
		Color c = null;
		while (i.hasNext()) {
			entry = (Entry) i.next();
			if (j == index) c = (Color) entry.getKey();
			j++;
		}
		return c;
	}
	
	/** Modifies the color of the ROIs. */
	private void modifyROIDisplay()
	{
		if (displayedROIs == null) return;
		Color c = getColor();
		if (c == null) return;
		Entry entry;
		Iterator<ROI> ro;
		TreeMap shapes;
		Iterator k;
		ROIShape shape;
		ROI roi;
		ROIFigure fig;
		ro = displayedROIs.iterator();
		while (ro.hasNext()) {
			roi = (ROI) ro.next();
			shapes = roi.getShapes();
			k = shapes.entrySet().iterator();
			while (k.hasNext()) {
				entry = (Entry) k.next();
				shape = (ROIShape) entry.getValue();
				fig = shape.getFigure();
				AttributeKeys.STROKE_WIDTH.set(fig, STROKE_WIDTH);
				AttributeKeys.STROKE_COLOR.set(fig, c);
			}
		}
	}
	
	/** Displays the magnification factor. */
	private void setFactor()
	{
		int v = zoomBox.getSelectedIndex();
		if (v == ZOOM_AUTO) {
			int h = (Integer) heightField.getValueAsNumber();
			float f = (float) h/(float) roiBox.getHeight();
			float ff = (float) (Math.round(f*100)/100.0);
			lens.setZoomFactor(ff);
			generalLabel.setText(MAGNIFICATION_TEXT+ff);
		} else {
			v++;
			generalLabel.setText(MAGNIFICATION_TEXT+v);
			lens.setZoomFactor(v);
		}
	}
	
	/** Modifies the lens factor. */
	private void setLensFactor()
	{
		setFactor();
		//reset 
		Iterator k = components.entrySet().iterator();
		Entry entry;
		FigureComponent fc;
		int j;
		List<Integer> active = renderer.getActiveChannels();
		int w, h;
		BufferedImage img;
        while (k.hasNext()) {
        	entry = (Entry) k.next();
        	j = (Integer) entry.getKey();
			fc = (FigureComponent) entry.getValue();
			lens.setPlaneImage(renderer.createSingleChannelImage(true, j, 
					pDef));
			img = lens.getZoomedImage();
			if (img != null) {
				w = img.getWidth()*size.width/pixels.getSizeX();
				h = img.getHeight()*size.height/pixels.getSizeY();
				if (w != 0 && h != 0) {
					fc.setOriginalImage(Factory.scaleBufferedImage(img, w, h));
					fc.setCanvasSize(w, h);
					fc.revalidate();
					if (!active.contains(j))
						fc.resetImage(true);
				}
			}
		}
	}
	
	/** 
	 * Lays out the selected tags. 
	 * 
	 * @param selectedTag Control to select or not the tags.
	 */
	private void layoutSelectedTags(JCheckBox selectedTag)
	{
		selectedTags.removeAll();
		if (selection == null) selection = new ArrayList<JCheckBox>();
		if (selection.contains(selectedTag))
			selection.remove(selectedTag);
		else selection.add(selectedTag);
		
		Iterator<JCheckBox>	i = selection.iterator();
		JCheckBox box;
		int index = 1;
		JLabel label;
		TagAnnotationData tag;
		while (i.hasNext()) {
			box = i.next();
			label = new JLabel();
			tag = tagsSelection.get(box);
			label.setText(index+". "+tag.getTagValue());
			selectedTags.add(label);
			index++;
		}
		selectedTags.revalidate();
		selectedTags.repaint();
	}

	/**
	 * Returns the merged image.
	 * 
	 * @return See above.
	 */
	private BufferedImage getMergedImage()
	{
		mergeUnscaled = renderer.renderPlane(pDef);
		return scaleImage(mergeUnscaled);
	}
	
	/**
	 * Scales the passed image.
	 * 
	 * @param image The image to scale down.
	 * @return See above.
	 */
	private BufferedImage scaleImage(BufferedImage image)
	{
		return Factory.scaleBufferedImage(image, size.width, 
				size.height);
	}
	
	/**
	 * Returns the image corresponding to the passed index.
	 * 
	 * @param index The index of the channel.
	 * @param scale Pass <code>true</code> to scale down the image, 
	 * 				<code>false</code> otherwise.
	 * @return See above.
	 */
	private BufferedImage getChannelImage(int index, boolean scale)
	{
		//merge image is RGB
		if (renderer.isChannelActive(index)) {
			if (renderer.isMappedImageRGB(renderer.getActiveChannels())) {
				//if red
				DataBuffer buf;
				if (!scale) buf = mergeUnscaled.getRaster().getDataBuffer();
				else 
					buf = mergedComponent.getDisplayedImage().getRaster().
						getDataBuffer();
				if (renderer.isColorComponent(Renderer.RED_BAND, index)) {
					if (!scale) 
						return Factory.createBandImage(buf,
								mergeUnscaled.getWidth(), 
								mergeUnscaled.getHeight(), 
								Factory.RED_MASK, Factory.BLANK_MASK,
								Factory.BLANK_MASK);
					
					return Factory.createBandImage(buf,
							size.width, size.height, 
							Factory.RED_MASK, Factory.BLANK_MASK,
							Factory.BLANK_MASK);
				} else if (renderer.isColorComponent(Renderer.GREEN_BAND, 
						index)) {
					if (!scale) 
						return Factory.createBandImage(buf,
								mergeUnscaled.getWidth(), 
								mergeUnscaled.getHeight(), 
								Factory.BLANK_MASK, Factory.GREEN_MASK, 
								Factory.BLANK_MASK);
					return Factory.createBandImage(buf,
							size.width, size.height,  
							Factory.BLANK_MASK, Factory.GREEN_MASK, 
							Factory.BLANK_MASK);
				} else if (renderer.isColorComponent(Renderer.BLUE_BAND, 
						index)) {
					if (!scale) 
						return Factory.createBandImage(buf,
								mergeUnscaled.getWidth(), 
								mergeUnscaled.getHeight(), 
								Factory.BLANK_MASK, Factory.BLANK_MASK,
								Factory.BLUE_MASK);
					return Factory.createBandImage(buf,
							size.width,  size.height, 
							Factory.BLANK_MASK, Factory.BLANK_MASK,
							Factory.BLUE_MASK);
				}
			} else { //not rgb 
				if (!scale)
					renderer.createSingleChannelImage(true, index, pDef);
				return scaleImage(renderer.createSingleChannelImage(true, index, 
						pDef));
			}
		}
		//turn off all other channels, create an image and reset channels
		if (!scale)
			return renderer.createSingleChannelImage(true, index, pDef);
		return scaleImage(renderer.createSingleChannelImage(true, index, 
				pDef));
	}
	
	/** Initializes the components. */
	private void initialize()
	{
		size = Factory.computeThumbnailSize(thumbnailWidth, thumbnailHeight, 
        		pixels.getSizeX(), pixels.getSizeY());
		if (pDef == null)
			initPlane(renderer.getDefaultZ(), renderer.getDefaultT());
	}
	
	/**
	 * Returns the magnification factor.
	 * 
	 * @return See above.
	 */
	private double getMagnificationFactor()
	{
		int maxY = pixels.getSizeY();
		int maxX = pixels.getSizeX();
		if (maxX > thumbnailWidth || maxY >thumbnailHeight) {
			double ratioX = (double) thumbnailWidth/maxX;
			double ratioY = (double) thumbnailHeight/maxY;
			if (ratioX < ratioY) return ratioX;
			return ratioY;
		}
		return -1;
	}
	
	/** Initializes the channels components. */
	private void initChannelComponents()
	{
		initialize();
		
		if (dialogType == SPLIT_ROI) {
			initChannelComponentsForROI();
			return;
		} 
		List<ChannelData> data = renderer.getChannelData();
		List<Integer> active = renderer.getActiveChannels();
		Iterator<ChannelData> k = data.iterator();
        List<ChannelButton> buttons = new ArrayList<ChannelButton>();
        ChannelButton comp;
        int j;
        ChannelData d;
        while (k.hasNext()) {
        	d = k.next();
			j = d.getIndex();
			comp = new ChannelButton("", renderer.getChannelColor(j), j,
					active.contains(j));
			comp.setPreferredSize(FigureComponent.DEFAULT_SIZE);
			buttons.add(comp);
			comp.addPropertyChangeListener(this);
		}
        mergedComponent = new FigureComponent(this, buttons);
        mergedComponent.setCanvasSize(thumbnailWidth, thumbnailHeight);
        mergedComponent.setOriginalImage(getMergedImage());
        
		components = new LinkedHashMap<Integer, FigureComponent>();
		//Initializes the channels
		k = data.iterator();
        FigureComponent split;
        while (k.hasNext()) {
			d = k.next();
			j = d.getIndex();
			split = new FigureComponent(this, renderer.getChannelColor(j), 
					d.getChannelLabeling(), j);
			//split.setSelected(active.contains(j));
			split.setSelected(true);
			split.setOriginalImage(getChannelImage(j, true));
			split.setCanvasSize(thumbnailWidth, thumbnailHeight);
			if (!active.contains(j))
				split.resetImage(true);
			components.put(j, split);
		}
	}
	
	/** Initializes the components for the ROI. */
	private void initChannelComponentsForROI()
	{
		zoomBox = new JComboBox(MAGNIFICATION);
		zoomBox.setActionCommand(""+ZOOM_FACTOR);
		zoomBox.addActionListener(this);
		DrawingCanvasView canvasView = drawingComponent.getDrawingView();
		scalingFactor = getMagnificationFactor();
		if (scalingFactor != -1)
			canvasView.setScaleFactor(scalingFactor);
		try {
			ROIFigure figure;
			Drawing drawing = drawingComponent.getDrawing();
			Coord3D c;
			TreeMap map = roiComponent.getROIMap();
			if (map != null && map.size() > 0) {
				Iterator i = map.values().iterator();
				ROI roi;
				TreeMap<Coord3D, ROIShape> shapesMap;
				ROIShape shape;
				Iterator j;
				Entry entry;
				while (i.hasNext()) {
					roi = (ROI) i.next();
					shapesMap = roi.getShapes();
					j = shapesMap.entrySet().iterator();
					while (j.hasNext()) {
						entry = (Entry) j.next();
						c = (Coord3D) entry.getKey();
						shape = (ROIShape) entry.getValue();
						if (shape != null) {
							if (roiBox == null) {
								roiBox = shape.getBoundingBox();
								drawing.add(shape.getFigure());
								initPlane(c.getZSection(),
										c.getTimePoint());
							}
						}
					}
				}
			}
			int rw = (int) roiBox.getWidth();
			int rh = (int) roiBox.getHeight();
			lens = new LensComponent((JFrame) getOwner(), false, rw, rh);
			lens.setLensLocation((int) roiBox.getX(), (int) roiBox.getY());
			setFactor();
			canvasView.setDrawing(drawing);
		} catch (Exception e) {
			
		}
		List<Integer> active = renderer.getActiveChannels();
		List<ChannelData> data = renderer.getChannelData();
        ChannelData d;
        Iterator<ChannelData> k = data.iterator();
        List<ChannelButton> buttons = new ArrayList<ChannelButton>();
        ChannelButton comp;
        int j;
        while (k.hasNext()) {
        	d = k.next();
			j = d.getIndex();
			comp = new ChannelButton("", renderer.getChannelColor(j), j,
					active.contains(j));
			comp.setPreferredSize(FigureComponent.DEFAULT_SIZE);
			buttons.add(comp);
			comp.addPropertyChangeListener(this);
		}
        mergedComponent = new FigureComponent(this, buttons);
        mergedComponent.setCanvasSize(thumbnailWidth, thumbnailHeight);
        mergedComponent.setOriginalImage(getMergedImage());
        //Add the view to the canvas.
        mergedComponent.addToView(canvasView);
        
        components = new LinkedHashMap<Integer, FigureComponent>();
		//Initializes the channels
		k = data.iterator();
        
        FigureComponent split;

        BufferedImage img;
        int w = (int) roiBox.getWidth()*size.width/pixels.getSizeX();
        int h = (int) roiBox.getHeight()*size.height/pixels.getSizeY();
        while (k.hasNext()) {
			d = k.next();
			j = d.getIndex();
			split = new FigureComponent(this, renderer.getChannelColor(j), 
					d.getChannelLabeling(), j);
			split.setSelected(true);
			lens.setPlaneImage(
					renderer.createSingleChannelImage(true, j, pDef));
			img = lens.getZoomedImage();
			if (img != null) {
				w = img.getWidth()*size.width/pixels.getSizeX();
				h = img.getHeight()*size.height/pixels.getSizeY();
				img = Factory.scaleBufferedImage(img, w, h);
				if (img != null) {
					w = img.getWidth();
					h = img.getHeight();
					split.setOriginalImage(img);
					split.setCanvasSize(w, h);
				}
				if (!active.contains(j))
					split.resetImage(true);
			}
			
			components.put(j, split);
		}
	}
	
	/**
	 * Initializes the plane.
	 * 
	 * @param z The selected z-section.
	 * @param t The selected time-point.
	 */
	private void initPlane(int z, int t)
	{
		pDef = new PlaneDef();
		pDef.t = t;
		pDef.z = z;
		pDef.slice = omero.romio.XY.value;
	}
	
	/** 
	 * Initializes the components composing the display. 
	 * 
	 * @param name The default name of the file.
	 */
	private void initComponents(String name)
	{	
		IconManager icons = IconManager.getInstance();
		menuButton = new JButton(icons.getIcon(IconManager.BLACK_ARROW_DOWN));
		menuButton.setText("Script");
		menuButton.setHorizontalTextPosition(JButton.LEFT);
		menuButton.addMouseListener(new MouseAdapter() {
			
			public void mouseReleased(MouseEvent e) {
				Object src = e.getSource();
				if (src instanceof Component) {
					Point p = e.getPoint();
					createOptionMenu().show((Component) src, p.x, p.y);
				}
			}
		});
		sorter = new ViewerSorter();
		closeButton = new JButton("Cancel");
		closeButton.setToolTipText(UIUtilities.formatToolTipText(
				"Close the window."));
		closeButton.setActionCommand(""+CLOSE);
		closeButton.addActionListener(this);
		saveButton = new JButton("Create");
		saveButton.setEnabled(false);
		saveButton.setToolTipText(UIUtilities.formatToolTipText(
				"Create a figure."));
		saveButton.setActionCommand(""+SAVE);
		saveButton.addActionListener(this);
		nameField = new JTextField();
		String s = UIUtilities.removeFileExtension(name);
		if (s != null) {
			nameField.setText(s);
			saveButton.setEnabled(true);
			checkBinaryAvailability();
		}
		nameField.getDocument().addDocumentListener(this);
		Map<Integer, String> map = FigureParam.FORMATS;
		String[] f = new String[map.size()];
		Entry entry;
		Iterator i = map.entrySet().iterator();
		int index = 0;
		int v;
		while (i.hasNext()) {
			entry = (Entry) i.next();
			v = (Integer) entry.getKey();
			f[v] = (String) entry.getValue();
			if (v == FigureParam.PNG);
				index = v;
		}
		formats = new JComboBox(f);
		formats.setSelectedIndex(index);

		showScaleBar = new JCheckBox("Scale Bar");
		showScaleBar.setFont(showScaleBar.getFont().deriveFont(Font.BOLD));
		showScaleBar.setActionCommand(""+SCALE_BAR);
		showScaleBar.addActionListener(this);
		scaleBar = new NumericalTextField();
		scaleBar.setText(""+EditorUtil.DEFAULT_SCALE);

		colorBox = new JComboBox();
		Map<Color, String> colors = EditorUtil.COLORS_BAR;
		Object[][] cols = new Object[colors.size()][2];
		int k = 0;
		i = colors.entrySet().iterator();
		while (i.hasNext()) {
			entry = (Entry) i.next();
			cols[k] = new Object[]{entry.getKey(), entry.getValue()};
			k++;
		}

		colorBox.setModel(new DefaultComboBoxModel(cols));	
		colorBox.setSelectedIndex(cols.length-1);
		colorBox.setRenderer(new ColorListRenderer());
		colorBox.setActionCommand(""+COLOR_SELECTION);
		colorBox.addActionListener(this);
		showScaleBar.setSelected(false);
		scaleBar.setEnabled(false);

		setDefaultCloseOperation(WindowConstants.DO_NOTHING_ON_CLOSE);
		addWindowListener(new WindowAdapter() {
			public void windowClosing(WindowEvent e) { close(); }
		});

		rowName = new JComboBox(ROW_NAMES); 
		
		ButtonGroup optionsGroups = new ButtonGroup();
		displayedObjects = new JRadioButton("Displayed Images");
		selectedObjects = new JRadioButton("Selected Images");
		optionsGroups.add(displayedObjects);
		optionsGroups.add(selectedObjects);
		selectedObjects.setSelected(true);
		
		if (dialogType == THUMBNAILS) {
			includeUntagged = new JCheckBox("Include all thumbnails");
			includeUntagged.setToolTipText("Include all remaining thumbnails " +
					"not selected by Tags.");
			includeUntagged.setHorizontalTextPosition(JCheckBox.LEFT);
			includeUntagged.setFont(
					includeUntagged.getFont().deriveFont(Font.BOLD));
			arrangeByTags = new JCheckBox("Select by Tag");
			arrangeByTags.setToolTipText("Arrange the thumbnails by Tags");
			arrangeByTags.setHorizontalTextPosition(JCheckBox.LEFT);
			arrangeByTags.setFont(
					arrangeByTags.getFont().deriveFont(Font.BOLD));
			arrangeByTags.addActionListener(this);
			arrangeByTags.setActionCommand(""+ARRANGE_BY_TAGS);
			sizeBox = new JComboBox(SIZE_OPTIONS);
			sizeBox.setSelectedIndex(SIZE_96);
			numberPerRow = new NumericalTextField(1, 100);
			numberPerRow.setColumns(3);
			numberPerRow.setText(""+ITEMS_PER_ROW);
			return;
		}
		numberPerRow = new NumericalTextField(1, 100);
		numberPerRow.setColumns(3);
		numberPerRow.setText(""+ITEMS_PER_ROW);
		projectionBox = new JRadioButton("Z-projection");
		projectionBox.addChangeListener(this);
		planeSelection = new JRadioButton("Last-viewed Z-section");
		planeSelection.addChangeListener(this);
		planeSelection.setSelected(true);
		ButtonGroup group = new ButtonGroup();
		group.add(projectionBox);
		group.add(planeSelection);
		thumbnailHeight = Factory.THUMB_DEFAULT_HEIGHT;
		thumbnailWidth = Factory.THUMB_DEFAULT_WIDTH;	
		
		int maxZ = pixels.getSizeZ();
		zRange = new TextualTwoKnobsSlider(1, maxZ, 1, maxZ);
		zRange.layoutComponents();
		zRange.setEnabled(maxZ > 1);
		String[] names = new String[ProjectionParam.PROJECTIONS.size()];
        k = 0;
        i = ProjectionParam.PROJECTIONS.entrySet().iterator();
        projectionTypes = new HashMap<Integer, Integer>();
        int j;
        while (i.hasNext()) {
        	entry = (Entry) i.next();
			j = (Integer) entry.getKey();
			projectionTypes.put(k, j);
			names[k] = (String) entry.getValue();
			k++;
		}
        
        projectionTypesBox = new JComboBox(names);
        projectionTypesBox.setToolTipText(PROJECTION_DESCRIPTION);
        
		projectionFrequency = new JSpinner(new SpinnerNumberModel(1, 1, maxZ+1, 
				1));
		
		ButtonGroup g = new ButtonGroup();
		splitPanelGrey = new JRadioButton("Grey");
		splitPanelColor = new JRadioButton("Color");
		splitPanelColor.addChangeListener(this);
		splitPanelGrey.addChangeListener(this);
		g.add(splitPanelGrey);
		g.add(splitPanelColor);
		splitPanelColor.setSelected(true);
		int maxT = pixels.getSizeT();
		movieFrequency = new JSpinner(new SpinnerNumberModel(1, 1, maxT+1, 1));
		movieFrequency.addChangeListener(this);
		widthField = new NumericalTextField(0, pixels.getSizeX());
		widthField.setColumns(5);
		widthField.setText(""+pixels.getSizeX());
		heightField = new NumericalTextField(0, pixels.getSizeY());
		heightField.setColumns(5);
		heightField.setText(""+pixels.getSizeY());
		
		widthField.getDocument().addDocumentListener(this);
		heightField.getDocument().addDocumentListener(this);
		movieSlider = new GridSlider(maxT, 1);
		movieSlider.addPropertyChangeListener(
				GridSlider.COLUMN_SELECTION_PROPERTY, this);
		setProjectionSelected(false);
		map = FigureParam.TIMES;
		f = new String[map.size()];
		i = map.entrySet().iterator();
		while (i.hasNext()) {
			entry = (Entry) i.next();
			v = (Integer) entry.getKey();
			f[v] = (String) entry.getValue();
		}
		timesBox = new JComboBox(f);
		switch (dialogType) {
			case MOVIE:
				generalLabel = new JLabel(FRAMES_TEXT+maxT+"/"+maxT);
				break;
			case SPLIT_ROI:
				generalLabel = new JLabel(MAGNIFICATION_TEXT);
				break;
			default:
				generalLabel = new JLabel();
		}
	}
	
	/** Builds and lays out the UI. */
	private void buildGUI()
	{
		IconManager icons = IconManager.getInstance();
		
		TitlePanel tp;
		String text = null;
		switch (dialogType) {
			case THUMBNAILS:
				text = "Create a thumbnail Figure.";
				break;
			case SPLIT:
			case SPLIT_ROI:
				text = "Create a Split View Figure.";
				break;
			case MOVIE:
				text = "Create a Movie Figure.";
		}
		tp = new TitlePanel("Create Figure", text, 
				"The figure will be saved to the server.", 
				icons.getIcon(IconManager.SPLIT_VIEW_48));
		Container c = getContentPane();
		c.setLayout(new BorderLayout(5, 5));
		c.add(tp, BorderLayout.NORTH);
		c.add(buildBody(), BorderLayout.CENTER);
		c.add(buildToolBar(), BorderLayout.SOUTH);
	}
	
	/** 
	 * Builds and lays out the control.
	 * 
	 * @return See above.
	 */
	private JPanel buildToolBar()
	{
		JPanel bar = new JPanel();
		bar.add(closeButton);
		bar.add(Box.createHorizontalStrut(5));
		bar.add(saveButton);
		bar.add(Box.createHorizontalStrut(20));
		JPanel all = new JPanel();
		all.setBorder(BorderFactory.createLineBorder(Color.LIGHT_GRAY));
		all.setLayout(new BoxLayout(all, BoxLayout.X_AXIS));
		all.add(UIUtilities.buildComponentPanel(menuButton));
		all.add(UIUtilities.buildComponentPanelRight(bar));
		return all;
	}
	
	/**
	 * Builds and lays out the components displaying the dimensions.
	 * 
	 * @return See above.
	 */
	private JPanel buildDimensionComponent()
	{
		JPanel p = new JPanel();
		p.setLayout(new GridBagLayout());
		GridBagConstraints c = new GridBagConstraints();
		c.fill = GridBagConstraints.HORIZONTAL;
		c.anchor = GridBagConstraints.WEST;
		c.gridy = 0;
		c.gridx = 0;
        c.weightx = 0.0;  
        p.add(UIUtilities.setTextFont("Panel Width: "), c);
        c.gridx++;
        p.add(Box.createHorizontalStrut(5), c); 
        c.gridx++;
        p.add(widthField, c);  
        c.gridx++;
        p.add(new JLabel("pixels"), c); 
        c.gridx = 0;
        c.gridy++;
        p.add(UIUtilities.setTextFont("Panel Height: "), c);
        c.gridx++;
        p.add(Box.createHorizontalStrut(5), c); 
        c.gridx++;
        p.add(heightField, c); 
        c.gridx++;
        p.add(new JLabel("pixels"), c); 
		return UIUtilities.buildComponentPanel(p);
	}

	/**
	 * Enables or not the projection controls.
	 * 
	 * @param selected  Pass <code>true</code> to enable the controls,
	 * 					<code>false</code> otherwise.
	 */
	private void setProjectionSelected(boolean selected)
	{
		projectionTypesBox.setEnabled(selected);
		projectionFrequency.setEnabled(selected);
		zRange.setEnabled(selected);
		planeSelection.setEnabled(!selected);
	}
	
	/**
	 * Builds the projection component.
	 * 
	 * @return See above.
	 */
	private JPanel buildProjectionComponent()
	{
		JPanel p = new JPanel();
		p.setLayout(new GridBagLayout());
		GridBagConstraints c = new GridBagConstraints();
		c.fill = GridBagConstraints.HORIZONTAL;
		c.anchor = GridBagConstraints.WEST;
		c.insets = new Insets(0, 2, 2, 0);
		c.gridy = 0;
		c.gridx = 0;
		c.gridwidth = 2;
		JPanel content = new JPanel();
		content.add(planeSelection);
		content.add(projectionBox);
		//p.add(UIUtilities.setTextFont("Select Z-section"), c);
		//c.gridx++;
    	p.add(UIUtilities.buildComponentPanel(content, 0, 0), c);
    	//c.gridy++;
		//c.gridx = 0;
		//p.add(UIUtilities.setTextFont("Project stack"), c);
		//c.gridx++;
		//p.add(projectionBox, c);
		c.gridy++;
		c.gridx = 0;
		c.gridwidth = 1;
		p.add(UIUtilities.setTextFont("Intensity"), c);
		c.gridx++;
		p.add(projectionTypesBox, c);
		c.gridx = 0;
		c.gridy++;
		p.add(UIUtilities.setTextFont("Every n-th slice"), c);
		c.gridx++;
	    p.add(UIUtilities.buildComponentPanel(projectionFrequency), c);
	    c.gridy++;
		c.gridx = 0;
	    p.add(UIUtilities.setTextFont("Z-sections Range"), c);
	    c.gridx++;
        p.add(UIUtilities.buildComponentPanel(zRange), c);
		return UIUtilities.buildComponentPanel(p);
	}
	
	/** Invokes when the projection is selected or not. */
	private void onProjectionSelectionChanged()
	{
		boolean b = projectionBox.isSelected();
		if (projectionTypesBox != null)
			projectionTypesBox.setEnabled(b);
		if (projectionFrequency != null) projectionFrequency.setEnabled(b);
		if (zRange != null) zRange.setEnabled(b);
	}
	
	/**
	 * Builds the component offering name and formats options.
	 * 
	 * @return See above.
	 */
	private JPanel buildTypeComponent()
	{
		JPanel p = new JPanel();
		double[][] tl = {{TableLayout.PREFERRED, TableLayout.PREFERRED, 
			TableLayout.PREFERRED, TableLayout.PREFERRED,
			TableLayout.FILL}, //columns
				{TableLayout.PREFERRED, 5, TableLayout.PREFERRED, 
				5, TableLayout.PREFERRED, 5, TableLayout.PREFERRED,
				5, TableLayout.PREFERRED, 5, TableLayout.PREFERRED,
				5, TableLayout.PREFERRED, 5, TableLayout.PREFERRED}}; //rows
		p.setLayout(new TableLayout(tl));
		int i = 0;
        p.add(UIUtilities.setTextFont("Name"), "0, "+i+"");
        p.add(nameField, "1, "+i+", 4, "+i);
        i = i+2;
        p.add(UIUtilities.setTextFont("Format"), "0, "+i+"");
        p.add(formats, "1, "+i);
        if (dialogType == THUMBNAILS) {
        	i = i+2;
        	p.add(UIUtilities.setTextFont("Thumbnails Size"), "0, "+i+"");
        	p.add(UIUtilities.buildComponentPanel(sizeBox), "1, "+i);
        	i = i+2;
        	p.add(UIUtilities.setTextFont(ITEMS_PER_ROW_TEXT), "0, "+i+"");
        	p.add(UIUtilities.buildComponentPanel(numberPerRow), "1, "+i);
        } else {
        	i = i+2;
        	p.add(UIUtilities.setTextFont("Image Label"), "0, "+i+"");
        	p.add(rowName, "1, "+i);
        	i = i+2;
        	p.add(showScaleBar, "0, "+i);
        	p.add(scaleBar, "1, "+i);
        	p.add(new JLabel("microns"), "2, "+i);
        	i = i+2;
        	p.add(UIUtilities.setTextFont("Overlay"), "0, "+i);
        	p.add(UIUtilities.buildComponentPanel(colorBox), "1, "+i);
        }
        if (ImageData.class.equals(type)) {
        	i = i+2;
        	p.add(UIUtilities.setTextFont("Made of"), "0, "+i+"," +
        	" LEFT, TOP");
        	JPanel controls = new JPanel();
        	controls.setLayout(new BoxLayout(controls, BoxLayout.Y_AXIS));
        	controls.add(displayedObjects);
        	controls.add(selectedObjects);
        	p.add(UIUtilities.buildComponentPanel(controls), "1, "+i);
        }
        switch (dialogType) {
			case SPLIT:
				/*
				i = i+2;
	    		p.add(UIUtilities.setTextFont("Select Z-section"), "0, "+i);
	        	p.add(UIUtilities.buildComponentPanel(planeSelection), "1, "+i);
	        	*/
				break;
	
			case MOVIE:
				if (pixels.getSizeT() > 1) {
					i++;
					p.add(new JSeparator(), "0, "+i+", 4, "+i);
					i++;
		        	p.add(buildMovieComponent(), "0, "+i+", 4, "+i);
				}
				/*
				i = i+2;
	    		p.add(UIUtilities.setTextFont("Select Z-section"), "0, "+i);
	        	p.add(UIUtilities.buildComponentPanel(planeSelection), "1, "+i);
	        	*/
				break;
		}
		return p;
	}
	
	/**
	 * Builds the components hosting the various images.
	 * 
	 * @return See above.
	 */
	private JPanel buildComponents()
	{
		JPanel p = new JPanel();
		double[] columns = new double[components.size()+1];
		for (int i = 0; i < columns.length; i++) {
			columns[i] = TableLayout.PREFERRED;
		}
		double[] rows = {TableLayout.FILL};
 		p.setLayout(new TableLayout(columns, rows));
		Entry entry;
		Iterator i = components.entrySet().iterator();
		FigureComponent comp;
		int index = 0;
		while (i.hasNext()) {
			entry = (Entry) i.next();
			comp = (FigureComponent) entry.getValue();
			p.add(comp, index+", 0, LEFT, TOP");
			index++;
		}
		p.add(mergedComponent, index+", 0, LEFT, TOP");
		p.setBorder(BorderFactory.createEmptyBorder(0, 5, 0, 5));
		return p;
	}
	
	/** 
	 * Builds and lays out the component displaying the channels.
	 * 
	 * @return See above
	 */
	private JPanel buildChannelsComponent()
	{
		JPanel p = new JPanel();
		Iterator<Integer> i = components.keySet().iterator();
		while (i.hasNext()) {
			p.add(components.get(i.next()));
		}
		JPanel splitPanel = new JPanel();
		splitPanel.add(UIUtilities.setTextFont("Split Panel"));
		splitPanel.add(splitPanelColor);
		splitPanel.add(splitPanelGrey);
		
		JPanel controls = new JPanel();
		double size[][] = {{TableLayout.FILL}, 
				{TableLayout.PREFERRED, 5, TableLayout.PREFERRED, 5,
				TableLayout.PREFERRED}};
		controls.setLayout(new TableLayout(size));
		controls.add(splitPanel, "0, 0, LEFT, CENTER");
		controls.add(buildComponents(), "0, 2, LEFT, CENTER");
		if (dialogType == SPLIT_ROI) {
			JPanel zoomPanel = new JPanel();
			zoomPanel.setLayout(new BoxLayout(zoomPanel, BoxLayout.X_AXIS));
			zoomPanel.add(UIUtilities.setTextFont("Zoom"));
			zoomPanel.add(zoomBox);
			JPanel pc = new JPanel();
			pc.setLayout(new BoxLayout(pc, BoxLayout.Y_AXIS));
			pc.add(zoomPanel);
			pc.add(UIUtilities.buildComponentPanel(generalLabel));
			
			JPanel splitControls = new JPanel();
			splitControls.setLayout(new BoxLayout(splitControls, 
					BoxLayout.X_AXIS));
			splitControls.add(pc);
			splitControls.add(buildDimensionComponent());
			controls.add(UIUtilities.buildComponentPanel(splitControls), 
					"0, 4");
		} else {
			controls.add(buildDimensionComponent(), "0, 4");
		}
		
		return controls;
	}
	
	
	/** 
	 * Builds and lays out the controls for the movie figure.
	 * 
	 * @return See above.
	 */
	private JPanel buildMovieComponent()
	{
		JPanel controls = new JPanel();
		controls.setLayout(new BoxLayout(controls, BoxLayout.Y_AXIS));
		JPanel p = new JPanel();
		p.setLayout(new GridBagLayout());
		GridBagConstraints c = new GridBagConstraints();
		c.fill = GridBagConstraints.HORIZONTAL;
		c.anchor = GridBagConstraints.WEST;
		c.gridy = 0;
		c.gridx = 0;
        c.weightx = 0.0;  
        p.add(UIUtilities.setTextFont(ITEMS_PER_ROW_TEXT), c);
        c.gridx++;
        p.add(Box.createHorizontalStrut(5), c); 
        c.gridx++;
        p.add(UIUtilities.buildComponentPanel(numberPerRow), c);
        c.gridy++;
        c.gridx = 0;
        p.add(UIUtilities.setTextFont("Time-point frequency"), c);
        c.gridx++;
        p.add(Box.createHorizontalStrut(5), c); 
        c.gridx++;
        JPanel pane = new JPanel();
        pane.setLayout(new BoxLayout(pane, BoxLayout.X_AXIS));
        pane.add(movieFrequency);
        pane.add(Box.createHorizontalStrut(5));
        pane.add(generalLabel);
        p.add(UIUtilities.buildComponentPanel(pane), c); 
        c.gridy++;
        c.gridx = 0;
        p.add(UIUtilities.setTextFont("Selected Time-points"), c);
        c.gridx++;
        p.add(Box.createHorizontalStrut(5), c); 
        c.gridx++;
        if (pixels.getSizeT() <= MAX_CELLS)
        	p.add(movieSlider, c);
        else {
        	JScrollPane sp = new JScrollPane(movieSlider);
        	Dimension ds = movieSlider.getPreferredSize();
        	sp.getViewport().setPreferredSize(new Dimension(
        			MAX_CELLS*GridSlider.CELL_SIZE.width, ds.height));
        	p.add(sp, c);
        }
        c.weightx = 0.0;          
        c.gridy++;
        c.gridx = 0;
        p.add(UIUtilities.setTextFont("Time units"), c);
        c.gridx++;
        p.add(Box.createHorizontalStrut(5), c);
        c.gridx++;
        p.add(UIUtilities.buildComponentPanel(timesBox), c);
        
		controls.add(UIUtilities.buildComponentPanel(p));
		controls.add(buildDimensionComponent());
		return controls;
	}
	
	/**
	 * Builds the main component.
	 * 
	 * @return See above.
	 */
	private JPanel buildBody()
	{
		if (dialogType == THUMBNAILS) return buildThumbnailsPane();
			
		double[][] tl = {{TableLayout.FILL}, //columns
				{TableLayout.PREFERRED, TableLayout.PREFERRED,
			TableLayout.PREFERRED}}; //rows
		JPanel p = new JPanel();
		p.setBorder(BorderFactory.createEmptyBorder(5, 10, 5, 10));
		p.setLayout(new TableLayout(tl));
		JXTaskPane pane = EditorUtil.createTaskPane("General");
		pane.setCollapsed(false);
		pane.add(buildTypeComponent());
		int i = 0;
		p.add(pane, "0, "+i);
		if (pixels.getSizeZ() > 1 && dialogType != SPLIT_ROI) {
			pane = EditorUtil.createTaskPane("Z-section Selection");
			pane.add(buildProjectionComponent());
			i++;
			p.add(pane, "0, "+i);
		}
		if (dialogType != MOVIE) {
			i++;
			channelsPane = EditorUtil.createTaskPane("Channels selection");
			channelsPane.setCollapsed(false);
			channelsPane.add(buildDefaultPane());
			p.add(channelsPane, "0, "+i);
		}
		return p;
	}
	
	/**
	 * Returns the components for the thumbnails script.
	 * 
	 * @return See above.
	 */
	private JPanel buildThumbnailsPane()
	{
		thumbnailsPane = new JPanel();
		thumbnailsPane.setBorder(BorderFactory.createEmptyBorder(5, 10, 5, 10));
		double[][] tl = {{TableLayout.FILL}, //columns
				{TableLayout.PREFERRED, TableLayout.PREFERRED}}; //rows
		thumbnailsPane.setLayout(new TableLayout(tl));
		thumbnailsPane.add(buildTypeComponent(), "0, 0");
		return thumbnailsPane;
	}
	
	/**
	 * Builds the default component.
	 * 
	 * @return See above.
	 */
	private JPanel buildDefaultPane()
	{
		JPanel p = new JPanel();
		JXBusyLabel label = new JXBusyLabel();
		label.setBusy(true);
		p.add(label);
		return p;
	}
	
	/** Closes the dialog. */
	private void close()
	{
		if (renderer != null) renderer.resetSettings(rndDef, false);
		option = CLOSE;
		firePropertyChange(CLOSE_FIGURE_PROPERTY, Boolean.valueOf(false), 
				Boolean.valueOf(true));
		setVisible(false);
		dispose();
	}
	
	/**
	 * Collects the parameters.
	 * 
	 * @param p The value to fill.
	 */
	private void collectParam(FigureParam p)
	{
		if (mergedComponent != null)
			p.setMergedLabel(mergedComponent.isChannelsName());
		p.setSelectedObjects(selectedObjects.isSelected());
		p.setWidth((Integer) widthField.getValueAsNumber());
		p.setHeight((Integer) heightField.getValueAsNumber());
		p.setSplitGrey(splitPanelGrey.isSelected());
		
		//scale bar
		int scale = -1;
		if (showScaleBar.isSelected()) {
			Number n = scaleBar.getValueAsNumber();
			if (n != null) scale = n.intValue();
		}
		p.setScaleBar(scale);
		p.setColor(getSelectedColor());
		//projection
		if (projectionBox.isSelected()) {
			p.setZStart((int) zRange.getStartValue()-1);
			p.setZEnd((int) zRange.getEndValue()-1);
			p.setStepping((Integer) projectionFrequency.getValue());
			p.setProjectionType(
					projectionTypes.get(projectionTypesBox.getSelectedIndex()));
		} else {
			p.setZStart(-1);
			p.setZEnd(-1);
			p.setStepping(1);
			p.setProjectionType(ProjectionParam.MAXIMUM_INTENSITY);
		}
	}
	
	/** 
	 * Collects the parameters to create a Split figure. 
	 * 
	 * @return See above.
	 */
	private FigureParam saveSplitFigure()
	{
		Map<Integer, String> split = new LinkedHashMap<Integer, String>();
		FigureComponent comp;
		Entry entry;
		List<Integer> splitActive = new ArrayList<Integer>();
		Iterator i = components.entrySet().iterator();
		while (i.hasNext()) {
			entry = (Entry) i.next();
			comp = (FigureComponent) entry.getValue();
			split.put((Integer) entry.getKey(), comp.getLabel());
			if (comp.isSelected()) {
				splitActive.add((Integer) entry.getKey());
			}
		}
		Map<Integer, Color> merge = new LinkedHashMap<Integer, Color>();
		List<Integer> active = renderer.getActiveChannels();
		i = active.iterator();
		int index;
		while (i.hasNext()) {
			index = (Integer) i.next();
			merge.put(index, renderer.getChannelColor(index));
		}
		
		String name = nameField.getText().trim();
		int format = formats.getSelectedIndex();
		int label = rowName.getSelectedIndex();
		FigureParam p = new FigureParam(format, name, split, merge, label);
		p.setSplitActive(splitActive);
		collectParam(p);
		return p;
	}
	
	/** 
	 * Collects the parameters to create a ROI figure. 
	 * 
	 * @return See above.
	 */
	private FigureParam saveROIFigure()
	{
		Map<Integer, String> split = new LinkedHashMap<Integer, String>();
		List<Integer> splitActive = new ArrayList<Integer>();
		FigureComponent comp;
		Entry entry;
		Iterator i = components.entrySet().iterator();
		while (i.hasNext()) {
			entry = (Entry) i.next();
			comp = (FigureComponent) entry.getValue();
			split.put((Integer) entry.getKey(), comp.getLabel());
			if (comp.isSelected()) {
				splitActive.add((Integer) entry.getKey());
			}
		}
		Map<Integer, Color> merge = new LinkedHashMap<Integer, Color>();
		List<Integer> active = renderer.getActiveChannels();
		i = active.iterator();
		int index;
		while (i.hasNext()) {
			index = (Integer) i.next();
			merge.put(index, renderer.getChannelColor(index));
		}

		String name = nameField.getText().trim();
		int format = formats.getSelectedIndex();
		int label = rowName.getSelectedIndex();
		FigureParam p = new FigureParam(format, name, split, merge, label);
		p.setSplitActive(splitActive);
		p.setIndex(FigureParam.SPLIT_VIEW_ROI);
		collectParam(p);
		double zoom = 0;
		switch (zoomBox.getSelectedIndex()) {
			case ZOOM_100:
				zoom = 1;
				break;
			case ZOOM_200:
				zoom = 2;
				break;
			case ZOOM_300:
				zoom = 3;
				break;
			case ZOOM_400:
				zoom = 4;
				break;
			case ZOOM_500:
				zoom = 5;
		}
		p.setMagnificationFactor(zoom);
		return p;
	}
	
	/** 
	 * Collects the parameters to create the movie figure. 
	 * 
	 * @return See above.
	 */
	private FigureParam saveMovieFigure()
	{
		String name = nameField.getText().trim();
		int format = formats.getSelectedIndex();
		int label = rowName.getSelectedIndex();
		FigureParam p = new FigureParam(format, name, label);
		p.setIndex(FigureParam.MOVIE);
		p.setTime(timesBox.getSelectedIndex());
		p.setTimepoints(sorter.sort(movieSlider.getSelectedCells()));
		Number n = numberPerRow.getValueAsNumber();
		if (n != null && n instanceof Integer)
			p.setHeight((Integer) n);
		collectParam(p);
		return p;
	}
	
	/** 
	 * Collects the parameters to create the thumbnail figure.
	 * 
	 * @return  See above.
	 */
	private FigureParam saveThumbnailsFigure()
	{
		String name = nameField.getText().trim();
		int format = formats.getSelectedIndex();
		FigureParam p = new FigureParam(format, name);
		p.setIndex(FigureParam.THUMBNAILS);
		int width = 96;
		switch (sizeBox.getSelectedIndex()) {
			case SIZE_24:
				width = 24;
				break;
			case SIZE_32:
				width = 32;
				break;
			case SIZE_48:
				width = 48;
				break;
			case SIZE_64:
				width = 64;
				break;
			case SIZE_96:
				width = 96;
				break;
			case SIZE_128:
				width = 128;
				break;
			case SIZE_160:
				width = 160;
		}
		Number n = numberPerRow.getValueAsNumber();
		if (n != null && n instanceof Integer)
			p.setHeight((Integer) n);
		p.setWidth(width);
		
		p.setSelectedObjects(selectedObjects.isSelected());
		if (includeUntagged != null)
			p.setIncludeUntagged(includeUntagged.isSelected());
		//retrieve the id of the selected tags
		if (arrangeByTags.isSelected() && selection != null 
				&& selection.size() > 0) { 
			Iterator<JCheckBox> i = selection.iterator();
			JCheckBox box;
			TagAnnotationData tag;
			List<Long> ids = new ArrayList<Long>();
			while (i.hasNext()) {
				box = i.next();
				tag = tagsSelection.get(box);
				ids.add(tag.getId());
			}
			p.setTags(ids);
		}
		return p;
	}
	
	/** Collects the parameters to create a figure. */
	private void save()
	{
		FigureParam p = null;
		switch (dialogType) {
			case SPLIT:
				p = saveSplitFigure();
				break;
			case SPLIT_ROI:
				p = saveROIFigure();
				break;
			case MOVIE:
				p = saveMovieFigure();
				break;
			case THUMBNAILS:
				p = saveThumbnailsFigure();
		}
		close();
		if (p != null)
			firePropertyChange(CREATE_FIGURE_PROPERTY, null, p);
	}
	
	/** 
	 * Sets the enabled flag of the {@link #saveButton} depending on
	 * the value to the name field.
	 */
	private void handleText()
	{
		String text = nameField.getText();
		saveButton.setEnabled(!(text == null || text.trim().length() == 0));
		checkBinaryAvailability();
	}
	
	/** 
	 * Handles the changes in the image dimension. 
	 * 
	 * @param field The modified numerical field.
	 */
	private void handleDimensionChange(NumericalTextField field)
	{
		Integer n = (Integer) field.getValueAsNumber();
		if (n == null) return;
		Document doc;
<<<<<<< HEAD
		int v;
		v = (int) ((n*pixels.getSizeX())/pixels.getSizeY());
=======
		int v = (int) ((n*pixels.getSizeX())/pixels.getSizeY());
>>>>>>> 2d66b97e
		if (field == widthField) {
			doc = heightField.getDocument();
			doc.removeDocumentListener(this);
			heightField.setText(""+v);
			doc.addDocumentListener(this);
		} else {
			doc = widthField.getDocument();
			doc.removeDocumentListener(this);
			widthField.setText(""+v);
			doc.addDocumentListener(this);
		}
		setMergedImageForSplitROI(mergeUnscaled);
	}
	
	/**
	 * Resets the image for the merged component.
	 * 
	 * @param image The image to display.
	 */
	private void setMergedImageForSplitROI(BufferedImage image)
	{
		if (dialogType != SPLIT_ROI) return;
		int w = (Integer) widthField.getValueAsNumber();
		if (w <= 0) return;
		int h = (Integer) heightField.getValueAsNumber();
		if (h <= 0) return;
		int x = w*thumbnailWidth/pixels.getSizeX();
		int y = w*thumbnailHeight/pixels.getSizeY();
		if (x == 0 || y == 0) return;
		mergedComponent.setOriginalImage(
				Factory.scaleBufferedImage(image, x, y));
		Dimension d = new Dimension(x, y);
		DrawingCanvasView canvasView = drawingComponent.getDrawingView();
		double r = ((double) w)/pixels.getSizeX();
		double f =  scalingFactor*r;
		if (f != -1) canvasView.setScaleFactor(f, d);
		if (zoomBox.getSelectedIndex() == ZOOM_AUTO) setLensFactor();
		mergedComponent.setCanvasSize(x, y);
	}
	
	/**
	 * Returns the name of the script.
	 * 
	 * @return See above.
	 */
	private String getScriptName()
	{
		switch (dialogType) {
			case SPLIT:
				return FigureParam.SPLIT_VIEW_SCRIPT;
			case SPLIT_ROI:
				return FigureParam.ROI_SCRIPT;
			case MOVIE:
				return FigureParam.MOVIE_SCRIPT;
			case THUMBNAILS:
				return FigureParam.THUMBNAIL_SCRIPT;
		}
		return "";
	}
	
	/**
	 * Returns <code>true</code> if the dialog required a set of pixels
	 * <code>false</code> otherwise.
	 * 
	 * @param index One of the constants identifying the dialog.
	 * @return See above.
	 */
	public static boolean needPixels(int index)
	{
		switch (index) {
			case THUMBNAILS:
				return false;
			default:
				return true;
		}
	}
	
	/**
	 * Creates a new instance.
	 * 
	 * @param owner The owner of the dialog.
	 * @param name  The default name for the file.
	 * @param pixels The pixels object of reference.
	 * @param index One of the constants defined by this class.
	 * @param type  The type of objects to handle.
	 */
	public FigureDialog(JFrame owner, String name, PixelsData pixels,
			int index, Class type)
	{
		super(owner);
		this.type = type;
		this.pixels = pixels;
		this.dialogType = index;
		initComponents(name);
		buildGUI();
		setSize(500, 700);
	}
	
	/**
	 * Creates and returns a greyScale image with only the selected channel
	 * turned on.
	 * 
	 * @param channel The index of the channel.
	 * @return See above.
	 */
	BufferedImage createSingleGreyScaleImage(int channel)
	{
		return scaleImage(renderer.createSingleChannelImage(false, channel, 
				pDef));
	}
	
	/**
	 * Sets the channel selection.
	 * 
	 * @param channel	The selected channel.
	 * @param active	Pass <code>true</code> to set the channel active,
	 * 					<code>false</code> otherwise.
	 * @param merged	Pass <code>true</code> to indicate that the merged 
	 * 					channels have been modified, <code>false</code>
	 * 					otherwise.
	 */
	void setChannelSelection(int channel, boolean active, boolean merged)
	{
		renderer.setActive(channel, active);
		
		if (dialogType == SPLIT_ROI) 
			setMergedImageForSplitROI(getMergedImage());
		else mergedComponent.setOriginalImage(getMergedImage());

		List<Integer> actives = renderer.getActiveChannels();
        int v;
        Iterator<ChannelButton> i = mergedComponent.getChannels().iterator();
        ChannelButton cb;
        while (i.hasNext()) {
			cb = i.next();
			v = cb.getChannelIndex();
			cb.setSelected(actives.contains(v));
		}
        FigureComponent comp = components.get(channel);
		switch (dialogType) {
			case SPLIT:
			case SPLIT_ROI:
		        boolean grey = splitPanelGrey.isSelected();
		        if (active) {
		        	if (grey) comp.resetImage(grey);
		        	else comp.resetImage(!active);
		        } else comp.resetImage(!active);
		        if (!merged) comp.setSelected(active);
		        break;	
		}
	}

	/**
	 * Returns the type of dialog. One of the constants defined by this class.
	 * 
	 * @return See above.
	 */
	public int getDialogType() { return dialogType; }
	
	/**
	 * Sets the renderer.
	 * 
	 * @param renderer 	Reference to the renderer. Mustn't be <code>null</code>.
	 */
	public void setRenderer(Renderer renderer)
	{
		if (renderer == null)
			throw new IllegalArgumentException("No renderer.");
		this.renderer = renderer;
		rndDef = renderer.getRndSettingsCopy();
		channelsPane.removeAll();
		switch (dialogType) {
			case SPLIT:
			case SPLIT_ROI:
				initChannelComponents();
				channelsPane.add(buildChannelsComponent());
				saveButton.setEnabled(true);
				checkBinaryAvailability();
				pack();
				break;
		}
	}
	
	/**
	 * Sets the collections of tags.
	 * 
	 * @param tags The values to set.
	 */
	public void setTags(Collection tags)
	{
		if (tags == null || tags.size() == 0) return;
		if (thumbnailsPane == null) return;
		JPanel p = new JPanel();
		double[][] tl = {{TableLayout.PREFERRED, TableLayout.FILL}, //columns
				{TableLayout.PREFERRED, TableLayout.PREFERRED}}; //rows
		p.setLayout(new TableLayout(tl));
		tagsSelection = new LinkedHashMap<JCheckBox, TagAnnotationData>();
		List l = sorter.sort(tags);
		Iterator i = l.iterator();
		TagAnnotationData tag;
		JCheckBox box;
		JPanel tagPane = new JPanel();
		tagPane.setLayout(new BoxLayout(tagPane, BoxLayout.Y_AXIS));
		ActionListener listener = new ActionListener() {
			
			public void actionPerformed(ActionEvent e) {
				layoutSelectedTags((JCheckBox) e.getSource());
			}
		};
		while (i.hasNext()) {
			tag = (TagAnnotationData) i.next();
			box = new JCheckBox(tag.getTagValue());
			box.setEnabled(false);
			box.addActionListener(listener);
			tagsSelection.put(box, tag);
			tagPane.add(box);
		}
		selectedTags = new JPanel();
		selectedTags.setLayout(new BoxLayout(selectedTags, BoxLayout.Y_AXIS));
		JPanel controls = new JPanel();
		controls.setLayout(new BoxLayout(controls, BoxLayout.Y_AXIS));
		controls.add(UIUtilities.buildComponentPanel(arrangeByTags));
		controls.add(UIUtilities.buildComponentPanel(includeUntagged));
		p.add(controls, "0, 0, LEFT, TOP");
		p.add(selectedTags, "0, 1, LEFT, TOP");
		JScrollPane pane = new JScrollPane(tagPane);
		Dimension d = pane.getPreferredSize();
		pane.setPreferredSize(new Dimension(d.width, MAX_HEIGHT));
		p.add(pane, "1, 0, 1, 1");
		thumbnailsPane.add(p, "0, 1");
		thumbnailsPane.revalidate();
		thumbnailsPane.repaint();
	}
	
	/**
	 * Sets the collection of ROIs related to the primary select.
	 * 
	 * @param rois The value to set.
	 */
	public boolean setROIs(Collection rois)
	{
		if (rois == null) return false;
		drawingComponent = new DrawingComponent();
		drawingComponent.getDrawingView().setScaleFactor(1.0);
		roiComponent = new ROIComponent();
		Iterator r = rois.iterator();
		ROIResult result;
		int count = 0;
		try {
			long userID = MetadataViewerAgent.getUserDetails().getId();
			Collection list;
			while (r.hasNext()) {
				result = (ROIResult) r.next();
				list = result.getROIs();
				if (list.size() > 0) count++;
				displayedROIs = roiComponent.loadROI(result.getFileID(), 
						list, true, userID);
				modifyROIDisplay();
			}
		} catch (Exception e) {}
		return count != 0;
	}
	
	/** 
	 * Sets the parent.
	 * 
	 * @param parentRef The value to handle.
	 */
	public void setParentRef(Object parentRef)
	{
		if (parentRef instanceof DatasetData) 
			nameField.setText(((DatasetData) parentRef).getName());
	}
	
	/**
	 * Sets the planes information to determine the time interval.
	 * 
	 * @param planes The values to set.
	 */
	public void setPlaneInfo(Collection planes)
	{
		if (planes == null) return;
		Map<Integer, String> values = new HashMap<Integer, String>();
		Iterator i = planes.iterator();
		String value = "";
		Map<String, Object> details;
		PlaneInfo pi;
		List<String> notSet;
		while (i.hasNext()) {
			pi = (PlaneInfo) i.next();
			details = EditorUtil.transformPlaneInfo(pi);
			notSet = (List<String> )details.get(EditorUtil.NOT_SET);
			if (!notSet.contains(EditorUtil.DELTA_T)) {
				value = EditorUtil.formatTimeInSeconds(
						(Double) details.get(EditorUtil.DELTA_T));
				values.put(pi.getTheT().getValue(), value);
			}
		}
		movieSlider.setCellNames(values);
	}
	
    /**
     * Centers and shows the dialog. Returns the option selected by the user. 
     * 
     * @return The option selected by the user. 
     */
    public int centerDialog()
    {
    	UIUtilities.centerAndShow(this);
    	return option;	
    }
   
	/**
	 * Closes or creates a figure.
	 * @see ActionListener#actionPerformed(ActionEvent)
	 */
	public void actionPerformed(ActionEvent e)
	{
		int index = Integer.parseInt(e.getActionCommand());
		switch (index) {
			case CLOSE:
				close();
				break;
			case SAVE:
				save();
				break;
			case SCALE_BAR:
				scaleBar.setEnabled(showScaleBar.isSelected());
				break;
			case ARRANGE_BY_TAGS:
				boolean b = arrangeByTags.isSelected();
				Iterator<JCheckBox> i = tagsSelection.keySet().iterator();
				while (i.hasNext())
					i.next().setEnabled(b);
				break;
			case PROJECTION:
				setProjectionSelected(projectionBox.isSelected());
				break;
			case ZOOM_FACTOR:
				setLensFactor();
				break;
			case COLOR_SELECTION:
				modifyROIDisplay();
				break;
			case DOWNLOAD:
				firePropertyChange(
						ScriptingDialog.DOWNLOAD_SELECTED_SCRIPT_PROPERTY, null, 
						getScriptName());
				break;
			case VIEW:
				firePropertyChange(
						ScriptingDialog.VIEW_SELECTED_SCRIPT_PROPERTY, null, 
						getScriptName());
		}
	}

	/**
	 * Sets the <code>enabled</code> flag of the controls.
	 * @see DocumentListener#insertUpdate(DocumentEvent)
	 */
	public void insertUpdate(DocumentEvent e)
	{ 
		Document doc = e.getDocument();
		if (doc == nameField.getDocument())
			handleText(); 
		else if (doc == widthField.getDocument()) 
			handleDimensionChange(widthField);
		else handleDimensionChange(heightField);
	}

	/**
	 * Sets the <code>enabled</code> flag of the controls.
	 * @see DocumentListener#removeUpdate(DocumentEvent)
	 */
	public void removeUpdate(DocumentEvent e)
	{ 
		Document doc = e.getDocument();
		if (doc == nameField.getDocument())
			handleText(); 
		else if (doc == widthField.getDocument()) 
			handleDimensionChange(widthField);
		else handleDimensionChange(heightField);
	}
	
	/**
	 * Listens to channel button selection
	 * @see PropertyChangeListener#propertyChange(PropertyChangeEvent)
	 */
	public void propertyChange(PropertyChangeEvent evt)
	{
		String name = evt.getPropertyName();
		if (ChannelButton.CHANNEL_SELECTED_PROPERTY.equals(name)) {
			//mergeCanvas.setImage(getMergedImage());
			Map map = (Map) evt.getNewValue();
			if (map == null) return;
			if (map.size() != 1) return;
			Set set = map.entrySet();
			Entry entry;
			Iterator i = set.iterator();
			Integer index;
			while (i.hasNext()) {
				entry = (Entry) i.next();
				index = (Integer) entry.getKey();
				setChannelSelection(index.intValue(), 
						((Boolean) entry.getValue()), true);
			}
		} else if (ChannelComponent.CHANNEL_SELECTION_PROPERTY.equals(name)) {
			ChannelComponent c = (ChannelComponent) evt.getNewValue();
			setChannelSelection(c.getChannelIndex(), c.isActive(), true);
		} else if (GridSlider.COLUMN_SELECTION_PROPERTY.equals(name)) {
			int maxT = pixels.getSizeT();
			generalLabel.setText(
					FRAMES_TEXT+movieSlider.getNumberOfSelectedCells()+"/"+maxT);
			generalLabel.repaint();
		}
	}
	
	/**
	 * Reacts to change in the type of split i.e. either grey or color.
	 * @see ChangeListener#stateChanged(ChangeEvent)
	 */
	public void stateChanged(ChangeEvent e)
	{
		Object src = e.getSource();
		if (src == projectionBox || src == planeSelection) {
			onProjectionSelectionChanged();
			return;
		}
		switch (dialogType) {
			case SPLIT:
			case SPLIT_ROI:
				if (src == splitPanelGrey) {
					boolean grey = splitPanelGrey.isSelected();
					if (components == null) return;
					Iterator<Integer> i = components.keySet().iterator();
					FigureComponent comp;
					List active = renderer.getActiveChannels();
					Integer index;
					while (i.hasNext()) {
						index = i.next();
						comp = components.get(index);
						if (grey) comp.resetImage(grey);
						else {
							if (active.contains(index)) comp.resetImage(grey);
							else comp.resetImage(!grey);
						}
					}
				}
				
			break;
			case MOVIE:
				if (src == movieFrequency) {
					Integer value = (Integer) movieFrequency.getValue();
					movieSlider.selectCells(value);
					
					generalLabel.setText(
							FRAMES_TEXT+movieSlider.getNumberOfSelectedCells()+
							"/"+pixels.getSizeT());
					generalLabel.repaint();
				}
		}
	}
	
	/**
	 * Required by the {@link DocumentListener} I/F but no-operation
	 * implementation in our case.
	 * @see DocumentListener#changedUpdate(DocumentEvent)
	 */
	public void changedUpdate(DocumentEvent e) {}

}<|MERGE_RESOLUTION|>--- conflicted
+++ resolved
@@ -1842,12 +1842,7 @@
 		Integer n = (Integer) field.getValueAsNumber();
 		if (n == null) return;
 		Document doc;
-<<<<<<< HEAD
-		int v;
-		v = (int) ((n*pixels.getSizeX())/pixels.getSizeY());
-=======
 		int v = (int) ((n*pixels.getSizeX())/pixels.getSizeY());
->>>>>>> 2d66b97e
 		if (field == widthField) {
 			doc = heightField.getDocument();
 			doc.removeDocumentListener(this);
@@ -1937,7 +1932,7 @@
 	public FigureDialog(JFrame owner, String name, PixelsData pixels,
 			int index, Class type)
 	{
-		super(owner);
+		super(owner, true);
 		this.type = type;
 		this.pixels = pixels;
 		this.dialogType = index;
