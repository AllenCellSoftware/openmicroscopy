--- conflicted
+++ resolved
@@ -110,11 +110,7 @@
     protected List<Long> findImproperIncomingLinks(Session session, String[] lock) {
         StopWatch sw = new Slf4JStopWatch();
         String str = String.format(
-<<<<<<< HEAD
-                "select source.id from %s source where source.%s.id = ? and not " +
-=======
-                "select distinct source.%s.id from %s source where source.%s.id = ? and not " +
->>>>>>> 3306c88e
+                "select distinct source.id from %s source where source.%s.id = ? and not " +
                 "(source.details.group.id = ? OR source.details.group.id = ?)",
                 lock[0], lock[1]);
 
