--- conflicted
+++ resolved
@@ -842,15 +842,12 @@
         int maxPlaneSize = maxPlaneWidth * maxPlaneHeight;
         if (((long) reader.getSizeX()
              * (long) reader.getSizeY()) > maxPlaneSize) {
-<<<<<<< HEAD
-=======
             int pixelType = reader.getPixelType();
             long[] minMax = FormatTools.defaultMinMax(pixelType);
             for (int c = 0; c < reader.getSizeC(); c++) {
                 store.setChannelGlobalMinMax(
                         c, minMax[0], minMax[1], series);
             }
->>>>>>> 5f51de0a
             return null;
         }
         int bytesPerPixel = getBytesPerPixel(reader.getPixelType());
