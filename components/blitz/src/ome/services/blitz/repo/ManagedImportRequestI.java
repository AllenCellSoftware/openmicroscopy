/*
 * Copyright (C) 2012-2014 Glencoe Software, Inc. All rights reserved.
 *
 * This program is free software; you can redistribute it and/or modify
 * it under the terms of the GNU General Public License as published by
 * the Free Software Foundation; either version 2 of the License, or
 * (at your option) any later version.
 * This program is distributed in the hope that it will be useful,
 * but WITHOUT ANY WARRANTY; without even the implied warranty of
 * MERCHANTABILITY or FITNESS FOR A PARTICULAR PURPOSE. See the
 * GNU General Public License for more details.
 *
 * You should have received a copy of the GNU General Public License along
 * with this program; if not, write to the Free Software Foundation, Inc.,
 * 51 Franklin Street, Fifth Floor, Boston, MA 02110-1301 USA.
 */

package ome.services.blitz.repo;

import java.io.IOException;
import java.security.MessageDigest;
import java.security.NoSuchAlgorithmException;
import java.util.ArrayList;
import java.util.List;
import java.util.Map;

import loci.formats.FormatException;
import loci.formats.FormatReader;
import loci.formats.FormatTools;
import loci.formats.IFormatReader;
import loci.formats.MissingLibraryException;
import loci.formats.UnknownFormatException;
import loci.formats.UnsupportedCompressionException;
import loci.formats.in.MIASReader;

import ome.formats.OMEROMetadataStoreClient;
import ome.formats.OverlayMetadataStore;
import ome.formats.importer.ImportConfig;
import ome.formats.importer.ImportEvent;
import ome.formats.importer.ImportSize;
import ome.formats.importer.OMEROWrapper;
import ome.formats.importer.util.ErrorHandler;
import ome.io.nio.TileSizes;
import ome.services.blitz.fire.Registry;

import omero.ServerError;
import omero.api.ServiceFactoryPrx;
import omero.cmd.ERR;
import omero.cmd.HandleI.Cancel;
import omero.cmd.HandlePrx;
import omero.cmd.Helper;
import omero.cmd.IRequest;
import omero.cmd.Response;
import omero.constants.namespaces.NSAUTOCLOSE;
import omero.grid.ImportRequest;
import omero.grid.ImportResponse;
import omero.model.Annotation;
import omero.model.FilesetJobLink;
import omero.model.IObject;
import omero.model.Image;
import omero.model.IndexingJob;
import omero.model.Job;
import omero.model.MetadataImportJob;
import omero.model.OriginalFile;
import omero.model.PixelDataJob;
import omero.model.Pixels;
import omero.model.Plate;
import omero.model.ScriptJob;
import omero.model.ThumbnailGenerationJob;

import org.apache.commons.codec.binary.Hex;

import org.slf4j.Logger;
import org.slf4j.LoggerFactory;
import org.slf4j.MDC;


import ch.qos.logback.classic.ClassicConstants;

/**
 * Wrapper around {@link FilesetJobLink} instances which need to be handled
 * on the server-side. This will primarily provide the step-location required
 * by {@link omero.cmd.Handle} by calling back to the
 * {@link ManagedImportProcessI} object.
 *
 * @author Josh Moore, josh at glencoesoftware.com
 * @since 4.5.0
 */
public class ManagedImportRequestI extends ImportRequest implements IRequest {

    private static final long serialVersionUID = -303948503985L;

    private static Logger log = LoggerFactory.getLogger(ManagedImportRequestI.class);

    /**
     * Helper instance for this class. Will create a number of sub-helper
     * instances for each request.
     */
    private Helper helper;

    private byte[] arrayBuf = new byte[omero.constants.DEFAULTBLOCKSIZE.value];  // not yet server-configurable

    private final Registry reg;

    private final TileSizes sizes;

    private final RepositoryDao dao;

    private CheckedPath logPath;

    private String logFilename;

    //
    // Import items. Initialized in init(Helper)
    //

    private ServiceFactoryPrx sf = null;

    private OMEROMetadataStoreClient store = null;

    private OMEROWrapper reader = null;

    private CheckedPath file = null;

    private IObject userSpecifiedTarget = null; // TODO: remove?

    private String userSpecifiedName = null;

    private String userSpecifiedDescription = null;

    private double[] userPixels = null;

    private List<Annotation> annotationList = null;

    private boolean doThumbnails = true;

    private boolean noStatsInfo = false;

    private String checksumAlgorithm = null;

    private String fileName = null;

    private String shortName = null;

    private String format = null;

    private String formatString = null;

    private String[] usedFiles = null;

    private Map<String, List<IObject>> objects;

    private List<Pixels> pixList;

    private List<Image> imageList;

    private List<Plate> plateList;

    private boolean autoClose;

    private final String token;


    /**
     * Set by ManagedImportProcessI when verifyUpload has been called.
     */
    public HandlePrx handle;


    public ManagedImportRequestI(Registry reg, TileSizes sizes,
            RepositoryDao dao, OMEROWrapper wrapper, String token) {
        this.reg = reg;
        this.sizes = sizes;
        this.dao = dao;
        this.reader = wrapper;
        this.token = token;
    }

    //
    // IRequest methods
    //

    public Map<String, String> getCallContext() {
        return null;
    }

    public void init(Helper helper) {
        this.helper = helper;
        helper.setSteps(5);

        final ImportConfig config = new ImportConfig();
        final String sessionUuid = helper.getEventContext().getCurrentSessionUuid();

        if (!(location instanceof ManagedImportLocationI)) {
            throw helper.cancel(new ERR(), null, "bad-location",
                    "location-type", location.getClass().getName());
        }

        ManagedImportLocationI managedLocation = (ManagedImportLocationI) location;
        logPath = managedLocation.getLogFile();
        logFilename = logPath.getFullFsPath();
        MDC.put("fileset", logFilename);

        file = ((ManagedImportLocationI) location).getTarget();

        try {
            sf = reg.getInternalServiceFactory(
                    sessionUuid, "unused", 3, 1, clientUuid);
            store = new OMEROMetadataStoreClient();
            store.setCurrentLogFile(logFilename, token);
            store.initialize(sf);

            userSpecifiedTarget = settings.userSpecifiedTarget;
            userSpecifiedName = settings.userSpecifiedName == null ? null :
                settings.userSpecifiedName.getValue();
            userSpecifiedDescription = settings.userSpecifiedDescription == null ? null :
                settings.userSpecifiedDescription.getValue();
            userPixels = settings.userSpecifiedPixels;
            annotationList = settings.userSpecifiedAnnotationList;
            doThumbnails = settings.doThumbnails == null ? true :
                settings.doThumbnails.getValue();
            noStatsInfo = settings.noStatsInfo == null ? false :
                settings.noStatsInfo.getValue();
            checksumAlgorithm = settings.checksumAlgorithm == null ? null : settings.checksumAlgorithm.getValue().getValue();
            detectAutoClose();

            fileName = file.getFullFsPath();
            shortName = file.getName();
            format = null;
            usedFiles = new String[] {fileName};

            open(reader, store, file);
            format = reader.getFormat();
            if (reader.getUsedFiles() != null)
            {
                usedFiles = reader.getUsedFiles();
            }
            if (usedFiles == null) {
                throw new NullPointerException(
                        "usedFiles must be non-null");
            }

            IFormatReader baseReader = reader.getImageReader().getReader();
            if (log.isInfoEnabled())
            {
                log.info("File format: " + format);
                log.info("Base reader: " + baseReader.getClass().getName());
            }
            notifyObservers(new ImportEvent.LOADED_IMAGE(
                    shortName, 0, 0, 0));

            formatString = baseReader.getClass().getSimpleName();
            formatString = formatString.replace("Reader", "");

        } catch (Cancel c) {
            throw c;
        } catch (Throwable t) {
            throw helper.cancel(new ERR(), t, "error-on-init");
        } finally {
            MDC.clear();
        }
    }

    private void cleanupReader() {
        try {
            if (reader != null) {
                try {
                    reader.close();
                } finally {
                    reader = null;
                }
            }
        } catch (Throwable e){
            log.error("Failed on cleanupReader", e);
        }
    }

    private void cleanupStore() {
        try {
            if (store != null) {
                try {
                    store.logout();
                } finally {
                    store = null;
                }
            }
        } catch (Throwable e) {
            log.error("Failed on cleanupStore", e);
        }
    }

    private void cleanupSession() {
        try {
            if (sf != null) {
                try {
                    sf.destroy();
                } finally {
                    sf = null;
                }
            }
        } catch (Throwable e) {
            log.error("Failed on cleanupSession", e);
        }
    }

    private void detectAutoClose() {

        // PythonImporter et al. may pass a null settings.
        if (settings == null || settings.userSpecifiedAnnotationList == null) {
            return;
        }

        for (Annotation a : settings.userSpecifiedAnnotationList) {
            if (a == null) {
                continue;
            }
            String ns = null;
            if (a.isLoaded()) {
                ns = a.getNs() == null ? null : a.getNs().getValue();
            } else {
                if (a.getId() == null) {
                    // not sure what we can do with this annotation then.
                    continue;
                }
                ome.model.annotations.Annotation a2 =
                    (ome.model.annotations.Annotation) helper.getSession()
                        .get(ome.model.annotations.Annotation.class,
                            a.getId().getValue());
                ns = a2.getNs();
            }
            if (NSAUTOCLOSE.value.equals(ns)) {
                autoClose = true;
                return;
            }
        }
    }

    private void autoClose() {
        if (autoClose) {
            log.info("Auto-closing...");
            try {
                if (handle == null) {
                    log.warn("No handle for closing");
                } else {
                    handle.close();
                }
            } catch (Throwable t) {
                log.error("Failed to close handle on autoClose", t);
            }
            try {
                process.close();
            } catch (Ice.ObjectNotExistException onee) {
                // Likely already closed.
            } catch (Throwable t) {
                log.error("Failed to close process on autoClose", t);
            }
        }
    }

    /**
     * Called during {@link #getResponse()}.
     */
    private void cleanup() {
        MDC.put("fileset", logFilename);
        try {
            cleanupReader();
            cleanupStore();

            log.info(ClassicConstants.FINALIZE_SESSION_MARKER, "Finalizing log file.");
            /* hereafter back to normal log destination, not import log file*/
            MDC.clear();
            try {
                /* requires usable session */
                setLogFileSize();
            } catch (ServerError se) {
                log.error("failed to set import log file size", se);
            }

            cleanupSession();
        } finally {
            autoClose();
        }
    }

    /**
     * Set the import log file's size in the database to its current size on the filesystem.
     * @throws ServerError if the import log's size could not be updated in the database
     */
    private void setLogFileSize() throws ServerError {
        final OriginalFile logFile = (OriginalFile) sf.getQueryService().get(OriginalFile.class.getSimpleName(), logPath.getId());
        logFile.setSize(omero.rtypes.rlong(logPath.size()));
        sf.getUpdateService().saveObject(logFile);
    }

    public Object step(int step) {
        helper.assertStep(step);
        try {
            MDC.put("fileset", logFilename);
            log.debug("Step "+step);
            Job j = activity.getChild();
            if (j == null) {
                throw helper.cancel(new ERR(), null, "null-job");
            } else if (!(j instanceof MetadataImportJob)) {
                throw helper.cancel(new ERR(), null, "unexpected-job-type",
                        "job-type", j.ice_id());
            }

            if (step == 0) {
                return importMetadata((MetadataImportJob) j);
            } else if (step == 1) {
                return pixelData(null);//(ThumbnailGenerationJob) j);
            } else if (step == 2) {
                return generateThumbnails(null);//(PixelDataJob) j); Nulls image
            } else if (step == 3) {
                // TODO: indexing and scripting here as well.
                store.launchProcessing();
                return null;
            } else if (step == 4) {
                return objects;
            } else {
                throw helper.cancel(new ERR(), null, "bad-step",
                        "step", ""+step);
            }
        } catch (MissingLibraryException mle) {
            notifyObservers(new ErrorHandler.MISSING_LIBRARY(
                    fileName, mle, usedFiles, format));
            throw helper.cancel(new ERR(), mle, "import-missing-library",
                    "filename", fileName);
        } catch (UnsupportedCompressionException uce) {
            // Handling as UNKNOWN_FORMAT for 4.3.0
            notifyObservers(new ErrorHandler.UNKNOWN_FORMAT(
                    fileName, uce, this));
            throw helper.cancel(new ERR(), uce, "import-unknown-format",
                    "filename", fileName);
        } catch (UnknownFormatException ufe) {
            notifyObservers(new ErrorHandler.UNKNOWN_FORMAT(
                    fileName, ufe, this));
            throw helper.cancel(new ERR(), ufe, "import-unknown-format",
                    "filename", fileName);
        } catch (IOException io) {
            notifyObservers(new ErrorHandler.FILE_EXCEPTION(
                    fileName, io, usedFiles, format));
            throw helper.cancel(new ERR(), io, "import-file-exception",
                    "filename", fileName);
        } catch (FormatException fe) {
            notifyObservers(new ErrorHandler.FILE_EXCEPTION(
                    fileName, fe, usedFiles, format));
            throw helper.cancel(new ERR(), fe, "import-file-exception",
                    "filename", fileName);
        } catch (Cancel c) {
            throw c;
        } catch (Throwable t) {
            notifyObservers(new ErrorHandler.INTERNAL_EXCEPTION(
                    fileName, new RuntimeException(t), usedFiles, format));
            throw helper.cancel(new ERR(), t, "import-request-failure");
        } finally {
            try {
                long size = logPath.size();
                store.updateFileSize(logFile, size);
            } catch (Throwable t) {
                throw helper.cancel(new ERR(), t, "update-log-file-size");
            }
            MDC.clear();
        }
    }

    @Override
    public void finish() throws Cancel {
        // no-op
    }

    @SuppressWarnings({ "unchecked", "rawtypes" })
    public void buildResponse(int step, Object object) {
        helper.assertResponse(step);
        if (step == 4) {
            ImportResponse rsp = new ImportResponse();
            Map<String, List<IObject>> rv = (Map<String, List<IObject>>) object;
            rsp.pixels = (List) rv.get(Pixels.class.getSimpleName());
            rsp.objects = new ArrayList<IObject>();
            addObjects(rsp.objects, rv, Plate.class.getSimpleName());
            addObjects(rsp.objects, rv, Image.class.getSimpleName());
            helper.setResponseIfNull(rsp);
        }
    }

    private void addObjects(List<IObject> objects,
            Map<String, List<IObject>> rv, String simpleName) {
        List<IObject> list = rv.get(simpleName);
        if (list != null) {
            objects.addAll(list);
        }
    }

    public Response getResponse() {
        Response rsp = helper.getResponse();
        if (rsp != null) {
            cleanup();
        }
        return rsp;
    }

    //
    // ACTIONS
    //

    /**
     * Uses the {@link OMEROMetadataStoreClient} to save all metadata for the
     * current image provided.
     *
     * @param index Index of the file being imported.
     * @param container The import container which houses all the configuration
     * values for the import.
     * @return the newly created {@link Pixels} id.
     * @throws FormatException if there is an error parsing metadata.
     * @throws IOException if there is an error reading the file.
     */
    @SuppressWarnings({ "unchecked", "rawtypes" })
    public Map<String, List<IObject>> importMetadata(MetadataImportJob mij) throws Throwable {
        notifyObservers(new ImportEvent.LOADING_IMAGE(
                shortName, 0, 0, 0));

        // 1st we post-process the metadata that we've been given.
        notifyObservers(new ImportEvent.BEGIN_POST_PROCESS(
                0, null, null, null, 0, null));
        store.setUserSpecifiedName(userSpecifiedName);
        store.setUserSpecifiedDescription(userSpecifiedDescription);
        if (userPixels != null && userPixels.length >= 3)
            // The array could be empty due to Ice-non-null semantics.
            store.setUserSpecifiedPhysicalPixelSizes(
                    userPixels[0], userPixels[1], userPixels[2]);
        store.setUserSpecifiedTarget(userSpecifiedTarget);
        store.setUserSpecifiedAnnotations(annotationList);
        store.postProcess();
        notifyObservers(new ImportEvent.END_POST_PROCESS(
                0, null, userSpecifiedTarget, null, 0, null));

        notifyObservers(new ImportEvent.BEGIN_SAVE_TO_DB(
                0, null, userSpecifiedTarget, null, 0, null));
        objects = store.saveToDB(activity);
        pixList = (List) objects.get(Pixels.class.getSimpleName());
        imageList = (List) objects.get(Image.class.getSimpleName());
        plateList = (List) objects.get(Plate.class.getSimpleName());
        notifyObservers(new ImportEvent.END_SAVE_TO_DB(
                0, null, userSpecifiedTarget, null, 0, null));

        return objects;

    }

    public Object pixelData(PixelDataJob pdj) throws Throwable {

        // Parse the binary data to generate min/max values
        int seriesCount = reader.getSeriesCount();
        for (int series = 0; series < seriesCount; series++) {
            ImportSize size = new ImportSize(fileName,
                    pixList.get(series), reader.getDimensionOrder());
            Pixels pixels = pixList.get(series);
            MessageDigest md = parseData(fileName, series, size);
            if (md != null) {
                final String s = Hex.encodeHexString(md.digest());
                pixels.setSha1(store.toRType(s));
            }
        }

        // As we're in metadata-only mode on we need to
        // tell the server which Image matches which series.
        int series = 0;
        for (final Pixels pixels : pixList) {
            store.setPixelsFile(pixels.getId().getValue(), fileName, repoUuid);
            pixels.getImage().setSeries(store.toRType(series++));
        }

        for (final Image image : imageList) {
            image.unloadAnnotationLinks();
        }

        store.updatePixels(pixList);

        if (!reader.isMinMaxSet() && !noStatsInfo)
        {
            store.populateMinMax();
        }


        return null;
    }


    public Object generateThumbnails(ThumbnailGenerationJob tgj) throws Throwable {

        List<Long> plateIds = new ArrayList<Long>();
        Image image = pixList.get(0).getImage();
        if (image.sizeOfWellSamples() > 0)
        {
            Plate plate =
                image.copyWellSamples().get(0).getWell().getPlate();
            plateIds.add(plate.getId().getValue());
        }

        notifyObservers(new ImportEvent.IMPORT_OVERLAYS(
                0, null, userSpecifiedTarget, null, 0, null));
        importOverlays(pixList, plateIds);

        notifyObservers(new ImportEvent.IMPORT_PROCESSING(
                0, null, userSpecifiedTarget, null, 0, null));
        if (doThumbnails)
        {
            store.resetDefaultsAndGenerateThumbnails(plateIds, pixelIds());
        }
        else
        {
            log.warn("Not creating thumbnails at user request!");
        }

        return null;
    }

    public Object index(IndexingJob ij) {
        return null;
    }

    public Object script(ScriptJob sj) {
        return null;
    }

    //
    // HELPERS
    //

    /** opens the file using the {@link FormatReader} instance */
    private void open(OMEROWrapper reader, OMEROMetadataStoreClient store,
            CheckedPath targetFile) throws FormatException, IOException
    {
        // reader.close(); This instance is no longer re-used
        reader.setMetadataStore(store);
        reader.setMinMaxStore(store);
        store.setReader(reader.getImageReader());
        targetFile.bfSetId(reader);
        //reset series count
        if (log.isDebugEnabled())
        {
            log.debug("Image Count: " + reader.getImageCount());
        }
    }

    /**
     * Parse the binary data to generate min/max values and
     * allow an md to be calculated.
     *
     * @param series
     * @return The SHA1 message digest for the binary data.
     */
    public MessageDigest parseData(
            String fileName, int series,
            ImportSize size)
        throws FormatException, IOException, ServerError
    {
        reader.setSeries(series);
        int maxPlaneSize = sizes.getMaxPlaneWidth() * sizes.getMaxPlaneHeight();
        if (((long) reader.getSizeX()
             * (long) reader.getSizeY()) > maxPlaneSize) {
            return null;
        }
        if (checksumAlgorithm.equals("File-Size-64")) {
            log.info("Skipping plane checksum");
            return null;
        }
        int bytesPerPixel = getBytesPerPixel(reader.getPixelType());
        MessageDigest md;
        try {
            md = MessageDigest.getInstance("SHA-1");
        }
        catch (NoSuchAlgorithmException e) {
            throw new RuntimeException(
                "Required SHA-1 message digest algorithm unavailable.");
        }
        int planeNo = 1;
        for (int t = 0; t < size.sizeT; t++) {
            for (int c = 0; c < size.sizeC; c++) {
                for (int z = 0; z < size.sizeZ; z++) {
                    parseDataByPlane(size, z, c, t,
                            bytesPerPixel, fileName, md);
                    notifyObservers(new ImportEvent.IMPORT_STEP(
                            planeNo, series, reader.getSeriesCount()));
                    planeNo++;
                }
            }
        }
        return md;
    }


    /**
<<<<<<< HEAD
     * Read a plane and update the pixels checksum
=======
     * Read a plane to cause min/max values to be calculated.
>>>>>>> ff4121fd
     *
     * @param size Sizes of the Pixels set.
     * @param z The Z-section offset to write to.
     * @param c The channel offset to write to.
     * @param t The timepoint offset to write to.
     * @param bytesPerPixel Number of bytes per pixel.
     * @param fileName Name of the file.
     * @param md Current Pixels set message digest.
     * @throws FormatException If there is an error reading Pixel data via
     * Bio-Formats.
     * @throws IOException If there is an I/O error reading Pixel data via
     * Bio-Formats.
     */
    private void parseDataByPlane(
            ImportSize size, int z, int c, int t,
            int bytesPerPixel, String fileName,
            MessageDigest md)
        throws FormatException, IOException
    {
        int tileHeight = reader.getOptimalTileHeight();
        int tileWidth = reader.getOptimalTileWidth();
        int planeNumber, x, y, w, h;
        for (int tileOffsetY = 0;
             tileOffsetY < (size.sizeY + tileHeight - 1) / tileHeight;
             tileOffsetY++)
        {
            for (int tileOffsetX = 0;
                 tileOffsetX < (size.sizeX + tileWidth - 1) / tileWidth;
                 tileOffsetX++)
            {
                x = tileOffsetX * tileWidth;
                y = tileOffsetY * tileHeight;
                w = tileWidth;
                h = tileHeight;
                if ((x + tileWidth) > size.sizeX)
                {
                    w = size.sizeX - x;
                }
                if ((y + tileHeight) > size.sizeY)
                {
                    h = size.sizeY - y;
                }
                int bytesToRead = w * h * bytesPerPixel;
                if (arrayBuf.length != bytesToRead)
                {
                    arrayBuf = new byte[bytesToRead];
                }
                planeNumber = reader.getIndex(z, c, t);
                if (log.isDebugEnabled())
                {
                    log.debug(String.format(
                            "Plane:%d X:%d Y:%d TileWidth:%d TileHeight:%d " +
                            "arrayBuf.length:%d", planeNumber, x, y, w, h,
                            arrayBuf.length));
                }
                arrayBuf = reader.openBytes(
                        planeNumber, arrayBuf, x, y, w, h);
                try {
                    md.update(arrayBuf);
                }
                catch (Exception e) {
                    // This better not happen. :)
                    throw new RuntimeException(e);
                }
            }
        }
    }

    /**
     * If available, populates overlays for a given set of pixels objects.
     * @param pixelsList Pixels objects to populate overlays for.
     * @param plateIds Plate object IDs to populate overlays for.
     */
    private void importOverlays(
            List<Pixels> pixelsList, List<Long> plateIds)
        throws FormatException, IOException
    {
        IFormatReader baseReader = reader.getImageReader().getReader();
        if (baseReader instanceof MIASReader)
        {
            try
            {
                MIASReader miasReader = (MIASReader) baseReader;
                ServiceFactoryPrx sf = store.getServiceFactory();
                OverlayMetadataStore s = new OverlayMetadataStore();
                s.initialize(sf, pixelsList, plateIds);
                miasReader.parseMasks(s);
                s.complete();
            }
            catch (ServerError e)
            {
                log.warn("Error while populating MIAS overlays.", e);
            }
        }
    }

    /**
     * Retrieves how many bytes per pixel the current plane or section has.
     * @return the number of bytes per pixel.
     */
    private int getBytesPerPixel(int type)
    {
        switch(type) {
            case 0:
            case 1:
                return 1;  // INT8 or UINT8
            case 2:
            case 3:
                return 2;  // INT16 or UINT16
            case 4:
            case 5:
            case 6:
                return 4;  // INT32, UINT32 or FLOAT
            case 7:
                return 8;  // DOUBLE
        }
        throw new RuntimeException("Unknown type with id: '" + type + "'");
    }

    private List<Long> pixelIds() {
        List<Long> pixelsIds = new ArrayList<Long>(pixList.size());
        for (Pixels pixels : pixList)
        {
            pixelsIds.add(pixels.getId().getValue());
        }
        return pixelsIds;
    }

    private void notifyObservers(Object...args) {
        // TEMPORARY REPLACEMENT. FIXME
    }

}<|MERGE_RESOLUTION|>--- conflicted
+++ resolved
@@ -691,11 +691,7 @@
 
 
     /**
-<<<<<<< HEAD
      * Read a plane and update the pixels checksum
-=======
-     * Read a plane to cause min/max values to be calculated.
->>>>>>> ff4121fd
      *
      * @param size Sizes of the Pixels set.
      * @param z The Z-section offset to write to.
