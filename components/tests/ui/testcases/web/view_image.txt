*** Settings ***
Documentation     Tests browsing to an Image and opening Image Viewer

Resource          ../../resources/config.txt
Resource          ../../resources/web/login.txt
Resource          ../../resources/web/tree.txt

Library           Collections

Suite Setup         Run Keywords  User "${USERNAME}" logs in with password "${PASSWORD}"  Maximize Browser Window
Suite Teardown      Close all browsers

*** Test Cases ***

Test Open Viewer
    [Documentation]     Tests double-click to open image viewer

    Tree Should Be Visible
    ${imageId}=                         Select And Expand Image
    ${nodeId}=                          Wait For Image Node         ${imageId}
    ${imageName}=                       Wait For General Panel And Return Name      Image
    # Open Image Viewer 3 different ways and check
    Click Element                       xpath=//button[@title='Open full image viewer in new window']
    Check Image Viewer                  ${imageName}
    Double Click Element                xpath=//li[@id='image_icon-${imageId}']//img
<<<<<<< HEAD
    Check Image Viewer                  ${imageName}    3
    Double Click Element                css=#${nodeId}>a
    Check Image Viewer                  ${imageName}    4
=======
    Check Image Viewer                  ${imageName}
    Double Click Element                css=#image-${imageId}>a
    Check Image Viewer                  ${imageName}
>>>>>>> 44fc963b


*** Keywords ***

Check Image Viewer
    [Arguments]                         ${title}
    # Wait untill popup windows is fully initialiazed
    # Image Viewer title is the image name.
    Wait Until Keyword Succeeds  ${TIMEOUT}     ${INTERVAL}     Select Window   title=${title}
    # Loading of image within viewport indicates all is OK
    Wait Until Page Contains Element    xpath=//img[@id='weblitz-viewport-img']     ${WAIT}
    ${titles}=                          Get Window Titles
    List Should Contain Value           ${titles}               ${title}
    # Should have 2 windows open
    ${windowIds}=                       Get Window Identifiers
    Length Should Be                    ${windowIds}            2
    # Close Popup window
    Close Window
    # Select parent window
    Select Window<|MERGE_RESOLUTION|>--- conflicted
+++ resolved
@@ -23,15 +23,9 @@
     Click Element                       xpath=//button[@title='Open full image viewer in new window']
     Check Image Viewer                  ${imageName}
     Double Click Element                xpath=//li[@id='image_icon-${imageId}']//img
-<<<<<<< HEAD
-    Check Image Viewer                  ${imageName}    3
+    Check Image Viewer                  ${imageName}
     Double Click Element                css=#${nodeId}>a
-    Check Image Viewer                  ${imageName}    4
-=======
     Check Image Viewer                  ${imageName}
-    Double Click Element                css=#image-${imageId}>a
-    Check Image Viewer                  ${imageName}
->>>>>>> 44fc963b
 
 
 *** Keywords ***
