--- conflicted
+++ resolved
@@ -687,7 +687,7 @@
         // from getPixelBuffer
         final String originalFilePath = getOriginalFilePath(pixels);
         final int series = getSeries(pixels);
-        final IFormatReader reader = createBfReader(originalFilePath);
+        final IFormatReader reader = createBfReader();
         reader.setId(originalFilePath); // Called by BfPixelsBuffer elsewhere.
         reader.setSeries(series);
         return reader;
@@ -697,12 +697,8 @@
      * Create an {@link IFormatReader} with the appropriate {@link loci.formats.ReaderWrapper}
      * instances and {@link IFormatReader#setFlattenedResolutions(boolean)} set to false.
      */
-    protected IFormatReader createBfReader(final String filePath) {
-        IFormatReader reader = new ImageReader();
-        reader = new ChannelFiller(reader);
-        reader = new ChannelSeparator(reader);
-        reader.setFlattenedResolutions(false);
-        return reader;
+    protected CachingWrapper createBfReader() {
+        return new CachingWrapper(100, new File("/tmp/memo"));
     }
 
     /**
@@ -716,12 +712,8 @@
                                               final int series) {
         try
         {
-<<<<<<< HEAD
-            BfPixelBuffer pixelBuffer = new BfPixelBuffer(filePath, new CachingWrapper(100, new File("/tmp/memo")));
-=======
-            IFormatReader reader = createBfReader(filePath);
+            CachingWrapper reader = createBfReader();
             BfPixelBuffer pixelBuffer = new BfPixelBuffer(filePath, reader);
->>>>>>> 2c4dbc97
             pixelBuffer.setSeries(series);
             log.info(String.format("Creating BfPixelBuffer: %s Series: %d",
                     filePath, series));
