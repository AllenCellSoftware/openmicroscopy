#!/bin/sh
# This script is used for testing the build, primarily for use
# with travis, but may be used by hand as well.

set -e

if [ -z "$ICE_HOME" ]; then
  export ICE_HOME=/usr/share/Ice
fi

# Clean up
clean()
{
    ./build.py clean
}

build_java()
{
    TEST="-p" ./build.py build-default test-compile
}

build_python()
{
    flake8 -v components/tools/OmeroPy/src/omero/plugins
    flake8 -v components/tools/OmeroPy/test
<<<<<<< HEAD
    flake8 -v components/tools/OmeroWeb/omeroweb/webstart
=======
    flake8 -v components/tools/OmeroWeb/test
>>>>>>> 766c61d6
    ./build.py build-default
    ./build.py -py test -Dtest.with.fail=true
    ./build.py -web test -Dtest.with.fail=true
}

for arg in "$@"
do
    case $arg in
        clean)
            clean ;;
        build-java)
            build_java ;;
        build-python)
            build_python ;;
        *)
            echo "Invalid argument: \"$arg\"" >&2
            exit 1
            ;;
    esac
done

exit 0<|MERGE_RESOLUTION|>--- conflicted
+++ resolved
@@ -23,11 +23,8 @@
 {
     flake8 -v components/tools/OmeroPy/src/omero/plugins
     flake8 -v components/tools/OmeroPy/test
-<<<<<<< HEAD
     flake8 -v components/tools/OmeroWeb/omeroweb/webstart
-=======
     flake8 -v components/tools/OmeroWeb/test
->>>>>>> 766c61d6
     ./build.py build-default
     ./build.py -py test -Dtest.with.fail=true
     ./build.py -web test -Dtest.with.fail=true
