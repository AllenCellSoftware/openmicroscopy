--- conflicted
+++ resolved
@@ -70,10 +70,7 @@
         <jar destfile="${target.dir}/${ivy.module}.jar" update="true">
             <fileset dir="${resrc.dir}" includes="*.icns"/>
             <fileset dir="${src.dir}" includes="**/*.png"/>
-<<<<<<< HEAD
-=======
             <fileset dir="${src.dir}" includes="**/*.gif"/>
->>>>>>> 44bc7a26
         </jar>
     </target>
 
