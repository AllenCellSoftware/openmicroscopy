--- conflicted
+++ resolved
@@ -414,9 +414,6 @@
                 ic.setBfImageCount(reader.getSeriesCount());
                 ic.setBfPixels(getPixelsWithDimensions());
                 ic.setBfImageNames(getImageNames());
-<<<<<<< HEAD
-                ic.setArchive(config.archiveImage.get());
-=======
                 ic.setCustomImageName(config.imageName.get());
                 ic.setCustomImageDescription(config.imageDescription.get());
                 ic.setCustomPlateName(config.plateName.get());
@@ -424,7 +421,6 @@
                 ic.setArchive(config.archiveImage.get());
                 ic.setCustomAnnotationList(config.annotations.get());
                 ic.setUseMetadataFile(config.companionFile.get());
->>>>>>> 44bc7a26
                 return ic;
             } finally 
             {
