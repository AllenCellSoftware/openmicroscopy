--- conflicted
+++ resolved
@@ -2,10 +2,6 @@
 appTitle = OMERO.importer
 appVersionNote =
 port = 4064
-<<<<<<< HEAD
-appVersionNumber = Beta4.3.2-DEV
-=======
->>>>>>> 7f23b1c9
 disableUpgradeCheck = false
 
 [Uploader]
