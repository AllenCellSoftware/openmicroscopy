#!/usr/bin/env python
# -*- coding: utf-8 -*-

# Copyright (C) 2017 University of Dundee & Open Microscopy Environment.
# All rights reserved.
#
# This program is free software: you can redistribute it and/or modify
# it under the terms of the GNU Affero General Public License as
# published by the Free Software Foundation, either version 3 of the
# License, or (at your option) any later version.
#
# This program is distributed in the hope that it will be useful,
# but WITHOUT ANY WARRANTY; without even the implied warranty of
# MERCHANTABILITY or FITNESS FOR A PARTICULAR PURPOSE.  See the
# GNU Affero General Public License for more details.
#
# You should have received a copy of the GNU Affero General Public License
# along with this program.  If not, see <http://www.gnu.org/licenses/>.

"""Tests querying Images with web json api."""

from omeroweb.testlib import IWebTest, _get_response_json, \
    _csrf_post_json, _csrf_put_json, _csrf_delete_response_json
from django.core.urlresolvers import reverse
from django.conf import settings
import pytest
<<<<<<< HEAD
from omero.gateway import BlitzGateway
from omero_marshal import get_encoder, OME_SCHEMA_URL
=======
from test_api_projects import cmp_name_insensitive, get_update_service, \
    get_connection, marshal_objects
>>>>>>> 2d260c31
from omero.model import DatasetI, ImageI
from omero.rtypes import rstring
import json


def get_query_service(user):
    """Get the query_service for the given user's client."""
    return user[0].getSession().getQueryService()


def assert_objects(conn, json_objects, omero_ids_objects, dtype="Project",
                   group='-1', extra=None, opts=None):
    """
    Load objects from OMERO, via conn.getObjects().

    marshal with omero_marshal and compare with json_objects.
    omero_ids_objects can be IDs or list of omero.model objects.

    @param: extra       List of dicts containing expected extra json data
                        e.g. {'omero:childCount': 1}
    """
    pids = []
    for p in omero_ids_objects:
        try:
            pids.append(long(p))
        except TypeError:
            pids.append(p.id.val)
    conn.SERVICE_OPTS.setOmeroGroup(group)
    objs = conn.getObjects(dtype, pids, respect_order=True, opts=opts)
    objs = [p._obj for p in objs]
    expected = marshal_objects(objs)
    assert len(json_objects) == len(expected)
    for i, o1, o2 in zip(range(len(expected)), json_objects, expected):
        if extra is not None and i < len(extra):
            o2.update(extra[i])
        # dumping to json and loading (same as test data) means that
        # unicode has been handled in same way, e.g. Pixel size symbols.
        o2 = json.loads(json.dumps(o2))
        # remove any urls from json (tested elsewhere)
        for key in o1.keys():
            if key.startswith('url:'):
                del(o1[key])
        assert o1 == o2


class TestImages(IWebTest):
    """Tests querying & editing Images."""

    @pytest.fixture()
    def user1(self):
        """Return a new user in a read-annotate group."""
        group = self.new_group(perms='rwra--')
        return self.new_client_and_user(group=group)

    @pytest.fixture()
    def dataset_images(self, user1):
        """Return Dataset with Images and an orphaned Image."""
        dataset = DatasetI()
        dataset.name = rstring('Dataset')

        # Create 5 Images in Dataset
        for i in range(5):
            img = self.create_test_image(size_x=125, size_y=125,
                                         session=user1[0].getSession(),
                                         name="Image%s" % i)
            img = ImageI(img.id.val, False)
            dataset.linkImage(img)

        # Create a single orphaned Image
        image = self.create_test_image(size_x=125, size_y=125,
                                       session=user1[0].getSession())

        dataset = get_update_service(user1).saveAndReturnObject(dataset)
        return dataset, image

    def test_dataset_images(self, user1, dataset_images):
        """Test listing of Images in a Dataset."""
        conn = get_connection(user1)
        user_name = conn.getUser().getName()
        django_client = self.new_django_client(user_name, user_name)
        version = settings.API_VERSIONS[-1]

        dataset = dataset_images[0]
        images = dataset.linkedImageList()
        orphaned = dataset_images[1]

        images_url = reverse('api_images', kwargs={'api_version': version})
        datasets_url = reverse('api_datasets', kwargs={'api_version': version})

        # List ALL Images
        rsp = _get_response_json(django_client, images_url, {})
        assert len(rsp['data']) == 6
        assert rsp['meta'] == {'totalCount': 6,
                               'limit': settings.PAGE,
                               'offset': 0}

        # Filter Images by Orphaned
        payload = {'orphaned': 'true'}
        rsp = _get_response_json(django_client, images_url, payload)
        assert_objects(conn, rsp['data'], [orphaned], dtype='Image',
                       opts={'load_pixels': True})
        assert rsp['meta'] == {'totalCount': 1,
                               'limit': settings.PAGE,
                               'offset': 0}

        # Filter Images by Dataset
        images.sort(cmp_name_insensitive)
        payload = {'dataset': dataset.id.val}
        rsp = _get_response_json(django_client, images_url, payload)
        # Manual check that Pixels & Type are loaded but Channels are not
        assert 'Type' in rsp['data'][0]['Pixels']
        assert 'Channels' not in rsp['data'][0]['Pixels']
        assert_objects(conn, rsp['data'], images, dtype='Image',
                       opts={'load_pixels': True})
        assert rsp['meta'] == {'totalCount': 5,
                               'limit': settings.PAGE,
                               'offset': 0}

        # Pagination, listing images via /datasets/:id/images/
        limit = 3
        dataset_images_url = datasets_url + "%s/images/" % dataset.id.val
        payload = {'dataset': dataset.id.val, 'limit': limit}
        rsp = _get_response_json(django_client, dataset_images_url, payload)
        assert_objects(conn, rsp['data'], images[0:limit], dtype='Image',
                       opts={'load_pixels': True})
        assert rsp['meta'] == {'totalCount': 5,
                               'limit': limit,
                               'offset': 0}
        payload['offset'] = limit   # page 2
        rsp = _get_response_json(django_client, images_url, payload)
        assert_objects(conn, rsp['data'], images[limit:limit * 2],
                       dtype='Image', opts={'load_pixels': True})
        assert rsp['meta'] == {'totalCount': 5,
                               'limit': limit,
                               'offset': limit}

        # Show ONLY the orphaned image (channels are loaded by default)
        img_url = images_url + '%s/' % orphaned.id.val
        rsp = _get_response_json(django_client, img_url, {})
        # Manual check that Channels are loaded
<<<<<<< HEAD
        assert len(rsp['Pixels']['Channels']) == 1
        assert_objects(conn, [rsp], [orphaned], dtype='Image',
                       opts={'load_channels': True})

    def test_image_create_update_delete(self, user1):
        """Test that create, update & delete are NOT supported for Images."""
        conn = get_connection(user1)
        user_name = conn.getUser().getName()
        django_client = self.new_django_client(user_name, user_name)
        version = settings.API_VERSIONS[-1]
        save_url = reverse('api_save', kwargs={'api_version': version})
        payload = {'Name': 'Image test',
                   '@type': OME_SCHEMA_URL + '#Image'}
        # Test POST creation
        rsp = _csrf_post_json(django_client, save_url, payload,
                              status_code=405)
        assert rsp['message'] == 'Creation of Image not supported'
        # Test PUT update
        rsp = _csrf_put_json(django_client, save_url, payload,
                             status_code=405)
        assert rsp['message'] == 'Update of Image not supported'
        # Delete (fake url - image doesn't need to exist for test)
        delete_url = reverse('api_image', kwargs={'api_version': version,
                                                  'object_id': 1})
        rsp = _csrf_delete_response_json(django_client, delete_url, {},
                                         status_code=405)
        assert rsp['message'] == 'Delete of Image not supported'
=======
        img_json = rsp['data']
        assert len(img_json['Pixels']['Channels']) == 1
        assert_objects(conn, [img_json], [orphaned], dtype='Image',
                       opts={'load_channels': True})
>>>>>>> 2d260c31
<|MERGE_RESOLUTION|>--- conflicted
+++ resolved
@@ -24,13 +24,9 @@
 from django.core.urlresolvers import reverse
 from django.conf import settings
 import pytest
-<<<<<<< HEAD
-from omero.gateway import BlitzGateway
-from omero_marshal import get_encoder, OME_SCHEMA_URL
-=======
+from omero_marshal import get_encoder
 from test_api_projects import cmp_name_insensitive, get_update_service, \
     get_connection, marshal_objects
->>>>>>> 2d260c31
 from omero.model import DatasetI, ImageI
 from omero.rtypes import rstring
 import json
@@ -171,9 +167,9 @@
         img_url = images_url + '%s/' % orphaned.id.val
         rsp = _get_response_json(django_client, img_url, {})
         # Manual check that Channels are loaded
-<<<<<<< HEAD
-        assert len(rsp['Pixels']['Channels']) == 1
-        assert_objects(conn, [rsp], [orphaned], dtype='Image',
+        img_json = rsp['data']
+        assert len(img_json['Pixels']['Channels']) == 1
+        assert_objects(conn, [img_json], [orphaned], dtype='Image',
                        opts={'load_channels': True})
 
     def test_image_create_update_delete(self, user1):
@@ -198,10 +194,4 @@
                                                   'object_id': 1})
         rsp = _csrf_delete_response_json(django_client, delete_url, {},
                                          status_code=405)
-        assert rsp['message'] == 'Delete of Image not supported'
-=======
-        img_json = rsp['data']
-        assert len(img_json['Pixels']['Channels']) == 1
-        assert_objects(conn, [img_json], [orphaned], dtype='Image',
-                       opts={'load_channels': True})
->>>>>>> 2d260c31
+        assert rsp['message'] == 'Delete of Image not supported'