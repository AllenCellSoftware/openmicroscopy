#!/usr/bin/env python
# 
# # # # # # # # # # # # # # # # # # # # # # # # # # # # # # # # # # # # # # 
# #                Django settings for OMERO.web project.               # # 
# # # # # # # # # # # # # # # # # # # # # # # # # # # # # # # # # # # # # #
# 
# 
# Copyright (c) 2008 University of Dundee. 
# 
# This program is free software: you can redistribute it and/or modify
# it under the terms of the GNU Affero General Public License as
# published by the Free Software Foundation, either version 3 of the
# License, or (at your option) any later version.
# 
# This program is distributed in the hope that it will be useful,
# but WITHOUT ANY WARRANTY; without even the implied warranty of
# MERCHANTABILITY or FITNESS FOR A PARTICULAR PURPOSE.  See the
# GNU Affero General Public License for more details.
# 
# You should have received a copy of the GNU Affero General Public License
# along with this program.  If not, see <http://www.gnu.org/licenses/>.
# 
# Author: Aleksandra Tarkowska <A(dot)Tarkowska(at)dundee(dot)ac(dot)uk>, 2008.
# 
# Version: 1.0
#

import os.path
import sys
import datetime
import logging
import omero
import omero.config
import omero.clients
import tempfile
import exceptions
import re

from django.utils import simplejson as json
from portalocker import LockException

# LOGS
# NEVER DEPLOY a site into production with DEBUG turned on.
# Debuging mode.
# A boolean that turns on/off debug mode.
# handler404 and handler500 works only when False
if os.environ.has_key('OMERO_HOME'):
    OMERO_HOME =os.environ.get('OMERO_HOME') 
else:
    OMERO_HOME = os.path.join(os.path.dirname(__file__), '..', '..', '..')
    OMERO_HOME = os.path.normpath(OMERO_HOME)


LOGDIR = os.path.join(OMERO_HOME, 'var', 'log').replace('\\','/')

if not os.path.isdir(LOGDIR):
    try:
        os.makedirs(LOGDIR)
    except Exception, x:
        exctype, value = sys.exc_info()[:2]
        raise exctype, value

# DEBUG: Never deploy a site into production with DEBUG turned on.
# Logging levels: logging.DEBUG, logging.INFO, logging.WARNING, logging.ERROR logging.CRITICAL
# FORMAT: 2010-01-01 00:00:00,000 INFO  [omeroweb.webadmin.webadmin_utils        ] (proc.1308 ) getGuestConnection:20 Open connection is not available


LOGGING = {
    'version': 1,
    'disable_existing_loggers': True,
    'formatters': {
        'standard': {
            'format': '%(asctime)s %(levelname)5.5s [%(name)40.40s] (proc.%(process)5.5d) %(funcName)s:%(lineno)d %(message)s'
        },
    },
    'handlers': {
        'default': {
            'level':'DEBUG',
            'class':'logging.handlers.RotatingFileHandler',
            'filename': os.path.join(LOGDIR, 'OMEROweb.log').replace('\\','/'),
            'maxBytes': 1024*1024*5, # 5 MB
            'backupCount': 5,
            'formatter':'standard',
        },  
        'request_handler': {
            'level':'DEBUG',
            'class':'logging.handlers.RotatingFileHandler',
            'filename': os.path.join(LOGDIR, 'OMEROweb_request.log').replace('\\','/'),
            'maxBytes': 1024*1024*5, # 5 MB
            'backupCount': 5,
            'formatter':'standard',
        },
        'null': {
            'level':'DEBUG',
            'class':'django.utils.log.NullHandler',
        },
        'console':{
            'level':'DEBUG',
            'class':'logging.StreamHandler',
            'formatter': 'standard'
        },
    },
    'loggers': {
        'django.request': { # Stop SQL debug from logging to main logger
            'handlers': ['request_handler'],
            'level': 'DEBUG',
            'propagate': False
        },
        'django': {
            'handlers': ['null'],
            'level': 'DEBUG',
            'propagate': True
        },
        '': {
            'handlers': ['default'],
            'level': 'DEBUG',
            'propagate': True
        }
    }
}

logger = logging.getLogger(__name__)


# Load custom settings from etc/grid/config.xml
# Tue  2 Nov 2010 11:03:18 GMT -- ticket:3228
from omero.util.concurrency import get_event
CONFIG_XML = os.path.join(OMERO_HOME, 'etc', 'grid', 'config.xml')
count = 10
event = get_event("websettings")

while True:
    try:
        CONFIG_XML = omero.config.ConfigXml(CONFIG_XML)
        CUSTOM_SETTINGS = CONFIG_XML.as_map()
        CONFIG_XML.close()
        break
    except LockException:
        logger.error("Exception while loading configuration retrying...", exc_info=True)
        count -= 1
        if not count:
            raise
        else:
            event.wait(1) # Wait a total of 10 seconds
    except:
        logger.error("Exception while loading configuration...", exc_info=True)
        raise

del event
del count
del get_event

FASTCGI = "fastcgi"
FASTCGITCP = "fastcgi-tcp"
FASTCGI_TYPES = (FASTCGI, FASTCGITCP)
DEVELOPMENT = "development"
DEFAULT_SERVER_TYPE = FASTCGITCP
ALL_SERVER_TYPES = (FASTCGITCP, FASTCGI, DEVELOPMENT)

DEFAULT_SESSION_ENGINE = 'django.contrib.sessions.backends.file'
SESSION_ENGINE_VALUES = ('django.contrib.sessions.backends.db',
                         'django.contrib.sessions.backends.file',
                         'django.contrib.sessions.backends.cache',
                         'django.contrib.sessions.backends.cached_db')

def parse_boolean(s):
    s = s.strip().lower()
    if s in ('true', '1', 't'):
        return True
    return False

def parse_paths(s):
    return [os.path.normpath(path) for path in json.loads(s)]

def check_server_type(s):
    if s not in ALL_SERVER_TYPES:
        raise ValueError("Unknown server type: %s. Valid values are: %s" % (s, ALL_SERVER_TYPES))
    return s

def check_session_engine(s):
    if s not in SESSION_ENGINE_VALUES:
        raise ValueError("Unknown session engine: %s. Valid values are: %s" % (s, SESSION_ENGINE_VALUES))
    return s

def identity(x):
    return x

def remove_slash(s):
    if s is not None and len(s) > 0:
        if s.endswith("/"):
            s = s[:-1]
    return s

class LeaveUnset(exceptions.Exception):
    pass

def leave_none_unset(s):
    if s is None:
        raise LeaveUnset()
    return s

CUSTOM_SETTINGS_MAPPINGS = {
    "omero.web.apps": ["ADDITIONAL_APPS", '[]', json.loads],
    "omero.web.public.enabled": ["PUBLIC_ENABLED", "false", parse_boolean],
<<<<<<< HEAD
    "omero.web.public.root": ["PUBLIC_ROOT", "/", str],
=======
    "omero.web.public.url_filter": ["PUBLIC_URL_FILTER", r'^/(?!webadmin)', re.compile],
>>>>>>> e64f6c2d
    "omero.web.public.server_id": ["PUBLIC_SERVER_ID", 1, int],
    "omero.web.public.user": ["PUBLIC_USER", None, leave_none_unset],
    "omero.web.public.password": ["PUBLIC_PASSWORD", None, leave_none_unset],
    "omero.web.databases": ["DATABASES", '{}', json.loads],
    "omero.web.admins": ["ADMINS", '[]', json.loads],
    "omero.web.application_server": ["APPLICATION_SERVER", DEFAULT_SERVER_TYPE, check_server_type],
    "omero.web.application_server.host": ["APPLICATION_SERVER_HOST", "0.0.0.0", str],
    "omero.web.application_server.port": ["APPLICATION_SERVER_PORT", "4080", str],
    "omero.web.static_url": ["STATIC_URL", "/static/", str],
    "omero.web.staticfile_dirs": ["STATICFILES_DIRS", '[]', json.loads],
    "omero.web.caches": ["CACHES", '{}', json.loads],
    "omero.web.webgateway_cache": ["WEBGATEWAY_CACHE", None, leave_none_unset],
    "omero.web.session_engine": ["SESSION_ENGINE", DEFAULT_SESSION_ENGINE, check_session_engine],
    "omero.web.debug": ["DEBUG", "false", parse_boolean],
    "omero.web.email_host": ["EMAIL_HOST", None, identity],
    "omero.web.email_host_password": ["EMAIL_HOST_PASSWORD", None, identity],
    "omero.web.email_host_user": ["EMAIL_HOST_USER", None, identity],
    "omero.web.email_port": ["EMAIL_PORT", None, identity],
    "omero.web.email_subject_prefix": ["EMAIL_SUBJECT_PREFIX", "[OMERO.web] ", str],
    "omero.web.email_use_tls": ["EMAIL_USE_TLS", "false", parse_boolean],
    "omero.web.logdir": ["LOGDIR", LOGDIR, str],
    "omero.web.send_broken_link_emails": ["SEND_BROKEN_LINK_EMAILS", "true", parse_boolean],
    "omero.web.server_email": ["SERVER_EMAIL", None, identity],
    "omero.web.server_list": ["SERVER_LIST", '[["localhost", 4064, "omero"]]', json.loads],
    # the following parameters configure when to show/hide the 'Volume viewer' icon in the Image metadata panel
    "omero.web.open_astex_max_side": ["OPEN_ASTEX_MAX_SIDE", 400, int],
    "omero.web.open_astex_min_side": ["OPEN_ASTEX_MIN_SIDE", 20, int],
    "omero.web.open_astex_max_voxels": ["OPEN_ASTEX_MAX_VOXELS", 27000000, int],  # 300 x 300 x 300
    "omero.web.scripts_to_ignore": ["SCRIPTS_TO_IGNORE", '["/omero/figure_scripts/Movie_Figure.py", "/omero/figure_scripts/Split_View_Figure.py", "/omero/figure_scripts/Thumbnail_Figure.py", "/omero/figure_scripts/ROI_Split_Figure.py", "/omero/export_scripts/Make_Movie.py"]', parse_paths],
    # Add links to the top header: links are ['Link Text', 'url_name'], where the url is reverse("url_name")
    "omero.web.ui.top_links": ["TOP_LINKS", '[]', json.loads],  # E.g. '[["Webtest", "webtest_index"]]'
    
    
    # sharing no longer use this variable. replaced by request.build_absolute_uri
    # after testing this line should be removed.
    # "omero.web.application_host": ["APPLICATION_HOST", None, remove_slash], 

}


for key, values in CUSTOM_SETTINGS_MAPPINGS.items():

    global_name, default_value, mapping = values

    try:
        global_value = CUSTOM_SETTINGS[key]
        values.append(False)
    except KeyError:
        global_value = default_value
        values.append(True)

    try:
        globals()[global_name] = mapping(global_value)
    except ValueError:
        raise ValueError("Invalid %s JSON: %r" % (global_name, global_value))
    except LeaveUnset:
        pass

if not DEBUG:
    LOGGING['loggers']['django.request']['level'] = 'INFO'
    LOGGING['loggers']['django']['level'] = 'INFO'
    LOGGING['loggers']['']['level'] = 'INFO'

# TEMPLATE_DEBUG: A boolean that turns on/off template debug mode. If this is True, the fancy 
# error page will display a detailed report for any TemplateSyntaxError. This report contains 
# the relevant snippet of the template, with the appropriate line highlighted.
# Note that Django only displays fancy error pages if DEBUG is True, alternatively error 
# is handled by:
#    handler404 = "omeroweb.feedback.views.handler404"
#    handler500 = "omeroweb.feedback.views.handler500"
TEMPLATE_DEBUG = DEBUG

from django.views.debug import cleanse_setting
for key in sorted(CUSTOM_SETTINGS_MAPPINGS):
    values = CUSTOM_SETTINGS_MAPPINGS[key]
    global_name, default_value, mapping, using_default = values
    source = using_default and "default" or key
    global_value = globals().get(global_name, None)
    if global_name.isupper():
        logger.debug(cleanse_setting(global_name, global_value))

SITE_ID = 1

# Local time zone for this installation. Choices can be found here:
# http://www.postgresql.org/docs/8.1/static/datetime-keywords.html#DATETIME-TIMEZONE-SET-TABLE
# although not all variations may be possible on all operating systems.
# If running in a Windows environment this must be set to the same as your
# system time zone.
TIME_ZONE = 'Europe/London'
FIRST_DAY_OF_WEEK = 0     # 0-Monday, ... 6-Sunday

# LANGUAGE_CODE: A string representing the language code for this installation. This should be
# in standard language format. For example, U.S. English is "en-us".
LANGUAGE_CODE = 'en-gb'

# FORCE_SCRIPT_NAME: This will be used as the value of the SCRIPT_NAME environment variable in any HTTP request. 
# This setting can be used to override the server-provided value of SCRIPT_NAME, which may be a rewritten 
# version of the preferred value or not supplied at all.
FORCE_SCRIPT_NAME = None

# SECRET_KEY: A secret key for this particular Django installation. Used to provide a seed 
# in secret-key hashing algorithms. Set this to a random string -- the longer, the better. 
# django-admin.py startproject creates one automatically. 
# Make this unique, and don't share it with anybody.
SECRET_KEY = '@@k%g#7=%4b6ib7yr1tloma&g0s2nni6ljf!m0h&x9c712c7yj'

# USE_I18N: A boolean that specifies whether Django's internationalization system should be enabled. 
# This provides an easy way to turn it off, for performance. If this is set to False, Django will
# make some optimizations so as not to load the internationalization machinery.
USE_I18N = True

# MIDDLEWARE_CLASSES: A tuple of middleware classes to use. 
# See https://docs.djangoproject.com/en/1.3/topics/http/middleware/.
MIDDLEWARE_CLASSES = (
    'django.middleware.common.CommonMiddleware',
    'django.contrib.sessions.middleware.SessionMiddleware',
    #'django.middleware.csrf.CsrfViewMiddleware',
    'django.contrib.messages.middleware.MessageMiddleware',
)


# ROOT_URLCONF: A string representing the full Python import path to your root URLconf. 
# For example: "mydjangoapps.urls". Can be overridden on a per-request basis by setting
# the attribute urlconf on the incoming HttpRequest object.
ROOT_URLCONF = 'omeroweb.urls'

# STATICFILES_FINDERS: The list of finder backends that know how to find static files 
# in various locations. The default will find files stored in the STATICFILES_DIRS setting 
# (using django.contrib.staticfiles.finders.FileSystemFinder) and in a static subdirectory 
# of each app (using django.contrib.staticfiles.finders.AppDirectoriesFinder)
STATICFILES_FINDERS = (
    "django.contrib.staticfiles.finders.FileSystemFinder",
    "django.contrib.staticfiles.finders.AppDirectoriesFinder"
)

# STATIC_URL: URL to use when referring to static files located in STATIC_ROOT. 
# Example: "/site_media/static/" or "http://static.example.com/".
# If not None, this will be used as the base path for media definitions and the staticfiles 
# app. It must end in a slash if set to a non-empty value.
# This var is configurable by omero.web.static_url STATIC_URL = '/static/'

# STATIC_ROOT: The absolute path to the directory where collectstatic will collect static 
# files for deployment. If the staticfiles contrib app is enabled (default) the collectstatic 
# management command will collect static files into this directory.
STATIC_ROOT = os.path.join(os.path.dirname(__file__), 'static').replace('\\','/')


# STATICFILES_DIRS: This setting defines the additional locations the staticfiles app will 
# traverse if the FileSystemFinder finder is enabled, e.g. if you use the collectstatic or 
# findstatic management command or use the static file serving view.
# STATICFILES_DIRS = ()


# TEMPLATE_CONTEXT_PROCESSORS: A tuple of callables that are used to populate the context 
# in RequestContext. These callables take a request object as their argument and return 
# a dictionary of items to be merged into the context.
TEMPLATE_CONTEXT_PROCESSORS = (
    "django.core.context_processors.debug",
    "django.core.context_processors.i18n",
    "django.core.context_processors.media",
    "django.core.context_processors.static",
    "django.contrib.messages.context_processors.messages"
)

# TEMPLATE_LOADERS: A tuple of template loader classes, specified as strings. Each Loader class 
# knows how to import templates from a particular source. Optionally, a tuple can be used 
# instead of a string. The first item in the tuple should be the Loader's module, subsequent items 
# are passed to the Loader during initialization.
TEMPLATE_LOADERS = (
    'django.template.loaders.filesystem.Loader',
    'django.template.loaders.app_directories.Loader',
)

# TEMPLATE_DIRS: List of locations of the template source files, in search order. Note that these 
# paths should use Unix-style forward slashes, even on Windows.
# Put strings here, like "/home/html/django_templates" or "C:/www/django/templates". Always use 
# forward slashes, even on Windows. Don't forget to use absolute paths, not relative paths.
# TEMPLATE_DIRS = ()

# INSTALLED_APPS: A tuple of strings designating all applications that are enabled in this Django 
# installation. Each string should be a full Python path to a Python package that contains 
# a Django application, as created by django-admin.py startapp.
INSTALLED_APPS = (
    'django.contrib.staticfiles',
    'django.contrib.markup',
    'django.contrib.auth',
    'django.contrib.contenttypes',
    'django.contrib.sessions',
    'django.contrib.sites',
    'omeroweb.feedback',
    'omeroweb.webadmin',
    'omeroweb.webclient',
    'omeroweb.webgateway',
    'omeroweb.webtest',
    'omeroweb.webredirect',
    
)

# ADDITONAL_APPS: Each additional application should have its templates
# registered and be added to installed apps.
for app in ADDITIONAL_APPS:
    app_dir = os.path.join(os.path.dirname(__file__), app)
    INSTALLED_APPS += ('omeroweb.%s' % app,)

# FEEDBACK_URL: Used in feedback.sendfeedback.SendFeedback class in order to submit 
# error or comment messages to http://qa.openmicroscopy.org.uk.
FEEDBACK_URL = "qa.openmicroscopy.org.uk:80"

# IGNORABLE_404_STARTS: 
# Default: ('/cgi-bin/', '/_vti_bin', '/_vti_inf')
# IGNORABLE_404_ENDS: 
# Default: ('mail.pl', 'mailform.pl', 'mail.cgi', 'mailform.cgi', 'favicon.ico', '.php')

# SESSION_FILE_PATH: If you're using file-based session storage, this sets the directory in which Django
# will store session data. When the default value (None) is used, Django will use the standard temporary 
# directory for the system.
SESSION_FILE_PATH = tempfile.gettempdir()

# SESSION_EXPIRE_AT_BROWSER_CLOSE: Whether to expire the session when the user closes his or her browser.
SESSION_EXPIRE_AT_BROWSER_CLOSE = True # False

# SESSION_COOKIE_AGE: The age of session cookies, in seconds. See How to use sessions.
SESSION_COOKIE_AGE = 86400 # 1 day in sec (86400)

# FILE_UPLOAD_TEMP_DIR: The directory to store data temporarily while uploading files.
FILE_UPLOAD_TEMP_DIR = tempfile.gettempdir()

# # FILE_UPLOAD_MAX_MEMORY_SIZE: The maximum size (in bytes) that an upload will be before it gets streamed 
# to the file system.
FILE_UPLOAD_MAX_MEMORY_SIZE = 2621440 #default 2621440 (i.e. 2.5 MB).

# DEFAULT_IMG: Used in webclient.webclient_gateway.OmeroWebGateway.defaultThumbnail in order to load default
# image while thumbnail can't be retrieved from the server.
DEFAULT_IMG = os.path.join(os.path.dirname(__file__), 'webgateway', 'static', 'webgateway', 'img', 'image128.png').replace('\\','/')

# # DEFAULT_USER: Used in webclient.webclient_gateway.OmeroWebGateway.getExperimenterDefaultPhoto in order to load default
# avatar while experimenter photo can't be retrieved from the server.
DEFAULT_USER = os.path.join(os.path.dirname(__file__), 'webgateway', 'static', 'webgateway', 'img', 'personal32.png').replace('\\','/')

# MANAGERS: A tuple in the same format as ADMINS that specifies who should get broken-link notifications when 
# SEND_BROKEN_LINK_EMAILS=True.
MANAGERS = ADMINS

# PAGE: Used in varous locations where large number of data is retrieved from the server.
try:
    PAGE
except:
    PAGE = 200

EMAIL_TEMPLATES = {
    'create_share': {
        'html_content':'<p>Hi,</p><p>I would like to share some of my data with you.<br/>Please find it on the <a href="%s?server=%i">%s?server=%i</a>.</p><p>%s</p>', 
        'text_content':'Hi, I would like to share some of my data with you. Please find it on the %s?server=%i. /n %s'
    },
    'add_member_to_share': {
        'html_content':'<p>Hi,</p><p>I would like to share some of my data with you.<br/>Please find it on the <a href="%s?server=%i">%s?server=%i</a>.</p><p>%s</p>', 
        'text_content':'Hi, I would like to share some of my data with you. Please find it on the %s?server=%i. /n %s'
    },
    'remove_member_from_share': {
        'html_content':'<p>You were removed from the share <a href="%s?server=%i">%s?server=%i</a>. This share is no longer available for you.</p>',
        'text_content':'You were removed from the share %s?server=%i. This share is no longer available for you.'
    },
    'add_comment_to_share': {
        'html_content':'<p>New comment is available on share <a href="%s?server=%i">%s?server=%i</a>.</p>',
        'text_content':'New comment is available on share %s?server=%i.'
    }
}

# Load server list and freeze 
from webadmin.custom_models import Server
def load_server_list():
    for s in SERVER_LIST:
        server = (len(s) > 2) and unicode(s[2]) or None
        Server(host=unicode(s[0]), port=int(s[1]), server=server)
    Server.freeze()
load_server_list()
<|MERGE_RESOLUTION|>--- conflicted
+++ resolved
@@ -202,11 +202,7 @@
 CUSTOM_SETTINGS_MAPPINGS = {
     "omero.web.apps": ["ADDITIONAL_APPS", '[]', json.loads],
     "omero.web.public.enabled": ["PUBLIC_ENABLED", "false", parse_boolean],
-<<<<<<< HEAD
-    "omero.web.public.root": ["PUBLIC_ROOT", "/", str],
-=======
     "omero.web.public.url_filter": ["PUBLIC_URL_FILTER", r'^/(?!webadmin)', re.compile],
->>>>>>> e64f6c2d
     "omero.web.public.server_id": ["PUBLIC_SERVER_ID", 1, int],
     "omero.web.public.user": ["PUBLIC_USER", None, leave_none_unset],
     "omero.web.public.password": ["PUBLIC_PASSWORD", None, leave_none_unset],
