--- conflicted
+++ resolved
@@ -497,20 +497,13 @@
 
 logger.debug('INSTALLED_APPS=%s' % [INSTALLED_APPS])
 
-
-<<<<<<< HEAD
 CSRF_FAILURE_VIEW = "omeroweb.feedback.views.csrf_failure"
 
-# FEEDBACK_URL: Used in feedback.sendfeedback.SendFeedback class in order to submit 
-# error or comment messages to https://qa.openmicroscopy.org.
-FEEDBACK_URL = "http://qa.openmicroscopy.org.uk"
-=======
 # # FEEDBACK - DO NOT MODIFY!
 # FEEDBACK_URL: Is now configurable for testing purpuse only. Used in
 # feedback.sendfeedback.SendFeedback class in order to submit errors or
 # comment messages to http://qa.openmicroscopy.org.uk.
 # FEEDBACK_APP: 6 = OMERO.web
->>>>>>> 0fc37b04
 FEEDBACK_APP = 6
 
 # IGNORABLE_404_STARTS: 
