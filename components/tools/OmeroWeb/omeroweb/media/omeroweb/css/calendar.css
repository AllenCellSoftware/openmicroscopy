.cal_nav {
    position:relative;
    margin-bottom: 5px;
}
.calendar input.cal_nav_prev {
    width: 200px;
    position:absolute;
    top:0;
    left:0;
    font-weight: bold;
}
.calendar input.cal_nav_next {
    width: 200px;
    position:absolute;
    top:0;
    right:0; 
    font-weight: bold;
}

.calendar input {
    border: 0;
    background-color: transparent;
    color: #1b7bc7;
    font-weight: bold;
    cursor: pointer;
}

.calendar {
    padding: 10px;
}
.calendar table {
	text-align: center;
	width: 100%;
}

.calendar td.calendar_day {
	height: 70px;
	vertical-align: top;
	width: 14.29%;
	background-color: #f3f3f3;
}
.calendar td.not_calendar_day {
	background-color: #fff;
}
.calendar_numerical_day {
	padding: 2px;
	text-align: right;
	background-color: #fff;
	border: 1px solid #f3f3f3;
}
.calendar_items{
	margin: 5px;
}
.calendar th {
	font-weight: normal;
	border: 0px;
	color: #555;
	background-color: #f3f3f3;
	-moz-border-radius-topleft: 5px;
	-moz-border-radius-topright: 5px;
}
.calendar th.calendar_day {
	font-weight: bold;
	background-color: #bbb;
}
.calendar_numerical_day a {
    color: #555;
    font-weight: bold;
	text-decoration: none;
<<<<<<< HEAD
}
.calendar_numerical_day a:hover,a:link,a:visited {
	font-weight: bold;
	color: #555;
	text-decoration: none;
=======
>>>>>>> 44bc7a26
}<|MERGE_RESOLUTION|>--- conflicted
+++ resolved
@@ -67,12 +67,4 @@
     color: #555;
     font-weight: bold;
 	text-decoration: none;
-<<<<<<< HEAD
-}
-.calendar_numerical_day a:hover,a:link,a:visited {
-	font-weight: bold;
-	color: #555;
-	text-decoration: none;
-=======
->>>>>>> 44bc7a26
 }