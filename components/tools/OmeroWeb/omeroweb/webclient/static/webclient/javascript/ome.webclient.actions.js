//
// Copyright (C) 2013-2015 University of Dundee & Open Microscopy Environment.
// All rights reserved.
//
// This program is free software: you can redistribute it and/or modify
// it under the terms of the GNU Affero General Public License as
// published by the Free Software Foundation, either version 3 of the
// License, or (at your option) any later version.
//
// This program is distributed in the hope that it will be useful,
// but WITHOUT ANY WARRANTY; without even the implied warranty of
// MERCHANTABILITY or FITNESS FOR A PARTICULAR PURPOSE.  See the
// GNU Affero General Public License for more details.
//
// You should have received a copy of the GNU Affero General Public License
// along with this program.  If not, see <http://www.gnu.org/licenses/>.
//

// Events
// 1) Item removed from the view (either deleted/moved in the tree or in the centre)
// 2) Item added to the view (either created/copied/moved in the tree or in the centre)
// 3) Selection changed in the tree or in the centre

/*global OME:true */
if (typeof OME === "undefined") {
    OME = {};
}

OME.multi_key = function() {
    if (navigator.appVersion.indexOf("Mac")!=-1) {
        return "meta";
    } else {
        return "ctrl";
    }
};

OME.getURLParameter = function(key) {
    /* Return single value for parameter with specified key
     * Does not handle multi-value parameters
     * Returns false if there are no parameters or it is not present
    */

    // If there are no parameters, just return false
    if (window.location.search.length === 0) {
        return false;
    }

    // Remove the leading '?'
    var search = window.location.search.substring(1);

    // Break them up
    var searchParams = search.split('&');

    for (var i = 0; i < searchParams.length; i++) {
        var paramSplit = searchParams[i].split('=');
        if (paramSplit[0] === key) {
            return paramSplit[1];
        }
    }
    return false;
};

jQuery.fn.hide_if_empty = function() {
    if ($(this).children().length === 0) {
        $(this).hide();
    } else {
        $(this).show();
    }
  return this;
};

// called from OME.tree_selection_changed() below
OME.handle_tree_selection = function(data, event) {

    var selected;
    if (typeof data != 'undefined') {
        selected = data.selected;
    }

    // Update the DOM recorded selection
    OME.writeSelectedObjs(selected);

    // Trigger selection changed event
    $("body").trigger("selection_change.ome", data);

    // Instead of using selection_change.ome to trigger syncThumbSelection
    // and update_thumbnails_panel, just run them instead

    // Check the functions exist, they might not if the central panel has not been loaded
    if (typeof(syncThumbSelection) === "function") {
        // safe to use the function
        syncThumbSelection(data, event);
    }
    if (typeof(update_thumbnails_panel) === "function") {
        // safe to use the function
        update_thumbnails_panel(event, data);
    }
};

// called on selection and deselection changes in jstree
OME.tree_selection_changed = function(data, evt) {
    // handle case of deselection immediately followed by selection - Only fire on selection
    if (typeof OME.select_timeout != 'undefined') {
        clearTimeout(OME.select_timeout);
    }
    OME.select_timeout = setTimeout(function() {
        OME.handle_tree_selection(data, evt);
    }, 10);
};

// Short-cut to setting selection to [], with option to force refresh.
// (by default, center panel doesn't clear when nothing is selected)
OME.clear_selected = function(force_refresh) {
    var refresh = (force_refresh === true);
    $("body")
        .data("selected_objects.ome", [])
        .trigger("selection_change.ome", [refresh]);
};

// select all images from the specified fileset (if currently visible)
OME.select_fileset_images = function(filesetIds) {
    // This is only used for chgrp of filesets to select them all
    // It only selects images that have been loaded in the tree,
    // in preparation for removing them from the tree on "OK".
    // However, it will not update child counts on datasets that
    // have not been loaded in tree.
    var datatree = $.jstree.reference('#dataTree');
    filesetIds.forEach(function(fsId){
        $("#dataTree li").each(function(){
            var node = datatree.get_node(this),
                fsId = node.data.obj.filesetId;
            if (filesetIds.indexOf(fsId) > -1) {
                datatree.select_node(node);
            }
        });
    });
};

// actually called when share is edited, to refresh right-hand panel
OME.share_selection_changed = function(share_id) {
    $("body").trigger("selection_change.ome");
};


// Standard ids are in the form TYPE-ID, web extensions may add an
// additional -SUFFIX
OME.table_selection_changed = function($selected) {
    // This is for search and such where there is no tree
    var selected_objs = [];
    if (typeof $selected != 'undefined') {
        $selected.each(function(i){
            var id_split = this.id.split('-');
            var id_obj = id_split.slice(0, 2).join('-');
            var id_suffix = id_split.slice(2).join('-');
            selected_objs.push( {"id":id_obj, "id_suffix":id_suffix} );
        });
    }
    $("body")
        .data("selected_objects.ome", selected_objs)
        .trigger("selection_change.ome");
};

// handles selection for 'clicks' on table (search, history & basket)
// including multi-select for shift and meta keys
OME.handleTableClickSelection = function(event) {

    var $clickedRow = $(event.target).parents('tr:first');
    var rows = $("table#dataTable tbody tr");
    var selIndex = rows.index($clickedRow.get(0));

    if ( event.shiftKey ) {
        // get existing selected items
        var $s = $("table#dataTable tbody tr.ui-selected");
        if ($s.length === 0) {
            $clickedRow.addClass("ui-selected");
            OME.table_selection_changed($clickedRow);
            return;
        }
        var sel_start = rows.index($s.first());
        var sel_end = rows.index($s.last());

        // select all rows between new and existing selections
        var new_start, new_end;
        if (selIndex < sel_start) {
            new_start = selIndex;
            new_end = sel_start;
        } else if (selIndex > sel_end) {
            new_start = sel_end+1;
            new_end = selIndex+1;
        // or just from the first existing selection to new one
        } else {
            new_start = sel_start;
            new_end = selIndex;
        }
        for (var i=new_start; i<new_end; i++) {
            rows.eq(i).addClass("ui-selected");
        }
    }
    else if (event.metaKey) {
        if ($clickedRow.hasClass("ui-selected")) {
            $clickedRow.removeClass("ui-selected");
        }
        else {
            $clickedRow.addClass("ui-selected");
        }
    }
    else {
        rows.removeClass("ui-selected");
        $clickedRow.addClass("ui-selected");
    }
    // update right hand panel etc
    OME.table_selection_changed($("table#dataTable tbody tr.ui-selected"));
};

// called from click events on plate. Selected wells
OME.well_selection_changed = function($selected, well_index, plate_class) {

    var selected_objs = [];
    $selected.each(function(i){
        selected_objs.push( {"id":$(this).attr('id').replace("=","-"),
                "rel":$(this).attr('rel'),
                "index":well_index,
                "class":plate_class} );     // assume every well has same permissions as plate
    });

    $("body")
        .data("selected_objects.ome", selected_objs)
        .trigger("selection_change.ome");
};


// handle deleting of Tag, File, Comment
// on successful delete via AJAX, the parent .domClass is hidden
OME.removeItem = function(event, domClass, url, parentId, index) {
    var removeId = $(event.target).attr('id');
    var dType = removeId.split("-")[1]; // E.g. 461-comment
    // /webclient/action/remove/comment/461/?parent=image-257
    var $parent = $(event.target).parents(domClass);
    var $annContainer = $parent.parent();
    var r = 'Remove ';
    if (dType === 'comment') r = 'Delete ';
    var confirm_remove = OME.confirm_dialog(r + dType + '?',
        function() {
            if(confirm_remove.data("clicked_button") == "OK") {
                $.ajax({
                    type: "POST",
                    url: url,
                    data: {'parent':parentId, 'index':index},
                    dataType: 'json',
                    success: function(r){
                        if(eval(r.bad)) {
                            OME.alert_dialog(r.errs);
                        } else {
                            // simply remove the item (parent class div)
                            //console.log("Success function");
                            $parent.remove();
                            $annContainer.hide_if_empty();
                        }
                    }
                });
            }
        }
    );
    return false;
};

OME.deleteItem = function(event, domClass, url) {
    var deleteId = $(event.target).attr('id');
    var dType = deleteId.split("-")[1]; // E.g. 461-comment
    // /webclient/action/delete/file/461/?parent=image-257
    var $parent = $(event.target).parents("."+domClass);
    var $annContainer = $parent.parent();
    var confirm_remove = OME.confirm_dialog('Delete '+ dType + '?',
        function() {
            if(confirm_remove.data("clicked_button") == "OK") {
                $.ajax({
                    type: "POST",
                    url: url,
                    dataType:'json',
                    success: function(r){
                        if(eval(r.bad)) {
                            OME.alert_dialog(r.errs);
                        } else {
                            // simply remove the item (parent class div)
                            $parent.remove();
                            $annContainer.hide_if_empty();
                            window.parent.OME.refreshActivities();
                        }
                    }
                });
            }
        }
    );
    event.preventDefault();
    return false;
};

// Used to filter annotations in the metadata_general and batch_anntotate panels.
// Assumes a single #annotationFilter select on the page.
OME.filterAnnotationsAddedBy = function() {
    var $this = $("#annotationFilter"),
        val = $this.val(),
        userId = $this.attr('data-userId');

    // select made smaller if only 'Show all' text
    if (val === "all") {
        $this.css('width', '80px');
    } else {
        $this.css('width', '180px');
    }

    $('.tag_annotation_wrapper, .keyValueTable, .file_ann_wrapper, .ann_comment_wrapper, #custom_annotations tr')
            .each(function() {
        var $ann = $(this),
            addby = $ann.attr('data-added-by').split(",");
        var show = false;
        switch (val) {
            case "me":
                show = ($.inArray(userId, addby) > -1);
                break;
            case "others":
                for (var i=0; i<addby.length; i++) {
                    if (addby[i] !== userId) {
                        show = true;
                    }
                }
                break;
            default:    // 'all'
                show = true;
        }
        if (show) {
            $ann.show();
        } else {
            $ann.hide();
        }
    });
};

// More code that is shared between metadata_general and batch_annotate panels
// Called when panel loaded. Does exactly what it says on the tin.
OME.initToolbarDropdowns = function() {
    // -- Toolbar buttons - show/hide dropdown options --
    $(".toolbar_dropdown ul").css('visibility', 'hidden');
    // show on click
    var $toolbar_dropdownlists = $(".toolbar_dropdown ul");
    $(".toolbar_dropdown button").click(function(e) {
        // hide any other lists that might be showing...
        $toolbar_dropdownlists.css('visibility', 'hidden');
        // then show this one...
        $("ul", $(this).parent()).css('visibility', 'visible');
        e.preventDefault();
        return false;
    });
    // on hover-out, hide drop-down menus
    $toolbar_dropdownlists.hover(function(){}, function(){
        $(this).css('visibility', 'hidden');
    });

    // For Figure scripts, we need a popup:
    $("#figScriptList li a").click(function(event){
        if (!$(this).parent().hasClass("disabled")) {
            OME.openScriptWindow(event, 800, 600);
        }
        event.preventDefault();
        return false;
    });
};

// Simply add query to thumbnail src to force refresh.
// By default we do ALL thumbnails, but can also specify ID
OME.refreshThumbnails = function(options) {
    options = options || {};
    var rdm = Math.random(),
        // thumbs_selector = "#dataIcons img",
        search_selector = ".search_thumb",
        spw_selector = "#spw img";
    // handle Dataset thumbs, search rusults and SPW thumbs
    if (options.imageId) {
        // thumbs_selector = "#image_icon-" + options.imageId + " img";
        search_selector = "#image-" + options.imageId + " img.search_thumb";
        spw_selector += "#image-" + options.imageId;
    }
    // Try SPW data or Search data by directly updating thumb src...
    var $thumbs = $(spw_selector + ", " + search_selector);
    if ($thumbs.length > 0){
        $thumbs.each(function(){
            var $this = $(this),
                base_src = $this.attr('src').split('?')[0];
            $this.attr('src', base_src + "?_="+rdm);
        });
    } else if (window.update_thumbnails_panel) {
        // ...Otherwise update thumbs via jsTree
        // (avoids revert of src on selection change)
        var type = 'refreshThumbnails',
            data = {};
        if (options.imageId) {
            type = "refreshThumb";
            data = {'imageId': options.imageId};
        }
        var e = {'type': type};
        update_thumbnails_panel(e, data);
    }

    // Update viewport via global variable
    if (!options.ignorePreview && OME.preview_viewport && OME.preview_viewport.loadedImg.id) {
        OME.preview_viewport.load(OME.preview_viewport.loadedImg.id);
    }
};


OME.truncateNames = (function(){
    var insHtml;
    // Resizing of left panel dynamically truncates image names
    // NB: no images loaded when page first laods. Do everything on resize...
    var truncateNames = function() {
        if (!insHtml) {
            // use the first image to get the html
            var $ins = $('.jstree li[rel^="image"] a ins').first();
            if ($ins.length > 0) {
                insHtml = $ins.get(0).outerHTML;
            }
        }
        // get the panel width, and number of chars that will fit
        var lp_width = $("#left_panel").width() - 20;  // margin
        // Go through all images, truncating names...
        // When we find matching size for a name length, save it...
        var maxChars;
        $('.jstree li[rel^="image"] a').each(function(){
            var $this = $(this),
                ofs = $this.offset(),
                name = $this.attr('data-name'),
                truncatedName,
                chars = name.length;
            name = name.escapeHTML();
            // if we know maxChars and we're longer than that...
            if (maxChars && name.length > maxChars) {
                chars = maxChars;
                truncatedName = "..." + name.slice(-chars);
                $this.html(insHtml + truncatedName);
            } else {
                // if needed, trim the full name until it fits and save maxChars
                $this.html(insHtml + name);
                var w = $this.width() + ofs.left;
                while (w > lp_width && chars > 2) {
                    chars = chars-2;
                    truncatedName = "..." + name.slice(-chars);
                    $this.html(insHtml + truncatedName);
                    w = $this.width() + ofs.left;
                    maxChars = chars;
                }
            }
        });
    };
    return truncateNames;
}());

// Handle deletion of selected objects in jsTree in container_tags.html and containers.html
OME.handleDelete = function(deleteUrl, filesetCheckUrl, userId) {
    var datatree = $.jstree.reference($('#dataTree'));
    var selected = datatree.get_selected(true);

    var del_form = $("#delete-dialog-form");
    del_form.dialog( "open" )
        .removeData("clicked_button");
    // clear previous stuff from form
    $.removeData(del_form, "clicked_button");
    $("#delete_contents_form").show();
    del_form.unbind("dialogclose");
    del_form.find("input[type='checkbox']").prop('checked', false);

    // set up form - process all the objects for data-types and children
    var ajax_data = [];
    var askDeleteContents = false;
    var dtypes = {};
    // Parent to select after deletion
    var firstParent = datatree.get_node(datatree.get_parent(selected[0]));

    var disabledNodes = [];

    function traverse(state) {
        // Check if this state is one that we are looking for
        var n = datatree.get_node(state);
        disabledNodes.push(n);

        if (n.children) {
            $.each(n.children, function(index, child) {
                 traverse(child);
            });
        }
        datatree.disable_node(n);

    }
    var notOwned = false;
    $.each(selected, function(index, node) {
        // Add the nodes that are to be deleted
        ajax_data.push(node.type + '=' + node.data.obj.id);
        // What types are being deleted and how many (for pluralization)
        var dtype = node.type;
        if (dtype in dtypes) {
            dtypes[dtype] += 1;
        } else {
            dtypes[dtype] = 1;
        }
        // If the node type is not 'image' then ask about deleting contents
        if (!askDeleteContents && node.type != 'image') {
            askDeleteContents = true;
        }
        if (node.data.obj.ownerId !== userId) {
            notOwned = true;
        }

        // Disable the nodes marked for deletion
        // Record them so they can easily be removed/re-enabled later
        disabledNodes.push(node);
        if (node.children) {
            $.each(node.children, function(index, child) {
                 traverse(child);
            });
        }
        datatree.disable_node(node);
    });

    if (notOwned) {
        $("#deleteOthersWarning").show();
    } else {
        $("#deleteOthersWarning").hide();
    }

    var type_strings = [];
    for (var key in dtypes) {
        type_strings.push(key.replace("acquisition", "Run").capitalize() + (dtypes[key]>1 && "s" || ""));
    }
    var type_str = type_strings.join(" & ");    // For delete dialog: E.g. 'Project & Datasets'
    $("#delete_type").text(type_str);
    if (!askDeleteContents) $("#delete_contents_form").hide();  // don't ask about deleting contents

    // callback when delete dialog is closed
    del_form.bind("dialogclose", function(event, ui) {
        if (del_form.data("clicked_button") == "Yes") {
            var delete_anns = $("#delete_anns").prop('checked');
            var delete_content = true;      // $("#delete_content").prop('checked');
            if (delete_content) ajax_data[ajax_data.length] = 'child=on';
            if (delete_anns) ajax_data[ajax_data.length] = 'anns=on';
            var url = deleteUrl;

            $.ajax({
                url: url,
                data : ajax_data.join("&"),
                dataType: "json",
                type: "POST",
                success: function(r){

                    datatree.delete_node(selected);

                    // Update the central panel with new selection
                    datatree.deselect_all();
                    // Don't select plate during 'Run' delete - tries to load partially deleted data
                    if (firstParent.type !== "plate") {
                        datatree.select_node(firstParent);
                    }
                    $.each(disabledNodes, function(index, node) {
                        //TODO Make use of server calculated update like chgrp?
                        updateParentRemoveNode(datatree, node, firstParent);
                        removeDuplicateNodes(datatree, node);
                    });

                    // Update the central panel in case delete has removed an icon
                    $.each(selected, function(index, node) {
                        var e = {'type': 'delete_node'};
                        var data = {'node': node,
                                    'old_parent': firstParent};
                        update_thumbnails_panel(e, data);
                    });

                    OME.refreshActivities();
                },
                error: function(response) {
                    $.each(disabledNodes, function(index, node) {
                        datatree.enable_node(node);
                    });
                }
            });
        } else {
            // Cancelled, re-enable nodes
            $.each(disabledNodes, function(index, node) {
                 datatree.enable_node(node);
            });
        }
    });

    // Check if delete will attempt to partially delete a Fileset.
    var $deleteYesBtn = $('.delete_confirm_dialog .ui-dialog-buttonset button:nth-child(1)'),
        $deleteNoBtn = $('.delete_confirm_dialog .ui-dialog-buttonset button:nth-child(2) span');
    $.get(filesetCheckUrl + "?" + OME.get_tree_selection(), function(html){
        html = $.trim(html);
        if($('div.split_fileset', html).length > 0) {
            var $del_form_content = del_form.children().hide();
            del_form.append(html);
            $deleteYesBtn.hide();
            $deleteNoBtn.text("Cancel");
            // On dialog close, clean-up what we changed above
            del_form.bind("dialogclose", function(event, ui) {
                $deleteYesBtn.show();
                $deleteNoBtn.text("No");
                $(".split_filesets_info", del_form).remove();
                $del_form_content.show();
            });
        }
    });
};

<<<<<<< HEAD
// Format a date like "2015-06-15 12:08:01"
OME.formatDate = function formatDate(date) {
    function padZero(number) {
        var n = "" + number;
        if (n.length < 2) {
            n = "0" + n;
        }
        return n;
    }
    var d = new Date(date),
        dt = [d.getFullYear(), padZero(d.getMonth()+1), (d.getDate())].join("-"),
        tm = [padZero(d.getHours()), padZero(d.getMinutes()), padZero(d.getSeconds())].join(":");
    return dt + " " + tm;
};

=======
OME.nodeHasPermission = function(node, permission) {
    /*
    * Check the permissions on a node
    */

    // Require that all nodes have the necessary permissions
    if ($.isArray(node)) {
        for (var index in node) {
            if (!OME.nodeHasPermission(node[index], permission)) {
                return false;
            }
        }
        // All must have had the permission
        return true;
    }

    if (permission === 'isOwned') {
        if (node.data.obj.hasOwnProperty('ownerId') && node.data.obj.ownerId === currentUserId()) {
            return node.data.obj.isOwned;
        } else if (node.type === 'experimenter' && node.data.id == currentUserId()) {
            return true;
        }
        return false;
    }

    // Check if the node data has permissions data
    if (node.data.obj.hasOwnProperty('permsCss')) {
        var perms = node.data.obj.permsCss;
        // Determine if this node has this permission
        if (perms.indexOf(permission) > -1) {
            return true;
        }
    }
    return false;
};


OME.writeSelectedObjs = function(selected_tree_nodes, selected_icons) {
/***
 * Write the current selection to the dom
*/

    // Here we handle data coming from jsTree. Nodes have data object from json
    var selected_objs = [];
    if (selected_tree_nodes !== undefined && selected_tree_nodes.length > 0) {
        var inst = $.jstree.reference('#dataTree');
        $.each(selected_tree_nodes, function(index, val) {
            var node = inst.get_node(val);
            var oid = node.type + '-' + node.data.obj.id;
            var selected_obj = {
                'id': oid,
                'rel': node.type,
                'class': node.data.obj.permsCss
            };
            if (node.data.obj.shareId) {
                selected_obj.shareId = node.data.obj.shareId;
            }
            // If it's an image it will have a filesetId
            if (node.type === 'image') {
                selected_obj.fileset = node.data.obj.filesetId;
            }

            selected_objs.push(selected_obj);
        });
    // Or we have data from thumbnails. Data is from data-attr on DOM
    } else if (selected_icons !== undefined && selected_icons.length > 0) {
        selected_icons.each(function(index, el) {
            var $el = $(el);
            var oid = $el.data('type') + '-' + $el.data('id');
            var selected_obj = {
                'id': oid,
                'rel': $el.data('type'),
                'class': $el.data('perms')
            };
            if ($el.data("share")) {
                selected_obj.shareId = $el.data("share");
            }
            // If it's an image it will have a filesetId
            if ($el.data('type') === 'image') {
                selected_obj.fileset = $el.data('fileset');
            }

            selected_objs.push(selected_obj);
        });
    }

    $("body").data("selected_objects.ome", selected_objs);
};

OME.getTreeBestGuess = function(targetType, targetId) {
    /***
    * Get a tree node that is of the correct type and id
    * that is in the current selection hierarchy
    * This can mean that the target is selected, an ancestor is selected,
    * or that it has a selected descendant
    ***/
    var datatree = $.jstree.reference('#dataTree');

    // Find the matching child nodes from the tree
    // Locate any matching nodes and then find the one (or take the first
    // as there could be multiple) that has the currently selected parent
    var locatedNodes = datatree.locate_node(targetType + '-' + targetId);

    if (!locatedNodes) {
        datatree.deselect_all();
        return;
    }

    // Get the current jstree selection
    var selectedNodes = datatree.get_selected();
    var node;
    var parentNodeIds = [];

    var traverseUp = function(nodeId) {
        // Got to the root, give up
        if (nodeId === '#') {
            return false;
        } else {
            // Found a node that was selected
            if (selectedNodes.indexOf(nodeId) != -1) {
                return true;
            // Not found, recurse upwards
            } else {
                return traverseUp(datatree.get_parent(nodeId));
            }
        }
    };

    var traverseDown = function(nodeId) {
        if (selectedNodes.indexOf(nodeId) != -1) {
            return true;
        }

        var n = datatree.get_node(nodeId);
        // Got to a leaf, give up
        if (n.type === 'image'){
            return false;
        // Not found, recurse downwards
        } else {
            var ret = false;
            $.each(n.children, function(index, val) {
                 if (traverseDown(val)) {
                    ret = true;
                    // Breat out of each
                    return false;
                 }
            });
            return ret;
        }
    };

    // Find a node that matches our target that has a selected parent
    // Keep in mind that this will return the first potential node which
    // has a selected parent.
    // WARNING: This may not give expected results with multiselects
    $.each(locatedNodes, function(index, val) {
         if (traverseUp(val.id)) {
            node = val;
            // Break out of each
            return false;
         }
         // It is possible that the selection is below the item we are looking for
         // so look for a selection below as well to indicate the best guess
         if (val.type != 'image' && traverseDown(val.id)) {
            node = val;
            // Break out of each
            return false;
         }
    });

    return node;

};

OME.getTreeImageContainerBestGuess = function(imageId) {

    var datatree = $.jstree.reference('#dataTree');
    var selectType = 'image';

    // Find the matching child nodes from the tree
    // Locate any matching nodes and then find the one (or take the first
    // as there could be multiple) that has the currently selected parent
    var locatedNodes = datatree.locate_node(selectType + '-' + imageId);

    if (!locatedNodes) {
        datatree.deselect_all();
        return;
    }

    // Get the current jstree selection
    var selectedNodes = datatree.get_selected(true);
    var containerNode;
    var parentNodeIds = [];

    // Double check that it is either a single dataset selection or a multi
    // image selection. Get all the possible parent nodes
    if (selectedNodes.length === 1 && selectedNodes[0].type === 'dataset') {
        parentNodeIds.push(selectedNodes[0].id);
    } else if (selectedNodes.length >= 1 && selectedNodes[0].type === 'image') {
        // Get the parents of the selected nodes
        $.each(selectedNodes, function(index, selectedNode) {
            parentNodeIds.push(datatree.get_parent(selectedNode));
        });
    }

    // webclient allows multiselect which is not bounded by a
    // single container. Take the first located node that has a correct
    // parent and has a selection.

    // Get the first of the located nodes that has one of these selected nodes as a parent
    $.each(locatedNodes, function(index, locatedNode) {
        var locatedNodeParentId = datatree.get_parent(locatedNode);

        // If there was no selection, just guess that the first parent we come to is ok
        if (parentNodeIds.length === 0) {
            containerNode = datatree.get_node(locatedNodeParentId);
            // Break out of $.each
            return false;

        // If this located node's parent is valid
        } else if ($.inArray(locatedNodeParentId, parentNodeIds) != -1) {
            // This is the container we need
            containerNode = datatree.get_node(locatedNodeParentId);
            // Break out of $.each
            return false;
        }

    });

    return containerNode;
};

OME.formatScriptName = function(name) {
    // format script name by replacing '_' with ' '
    name = name.replace(/_/g, " ");
    if (name.indexOf(".") > 0) {
        name = name.slice(0, name.indexOf(".")) + "...";
    }
    return name;
};

OME.showScriptList = function(event) {
    // We're almost always going to be triggered from an anchor
    event.preventDefault();

    // show menu - load if empty
    // $('#scriptList').css('visibility', 'visible');
    $('#scriptList').show();
    if ($("#scriptList li").length === 0){  // if none loaded yet...
        var $scriptLink = $(this);
        var $scriptSpinner = $("#scriptSpinner").show();
        var script_list_url = $(this).attr('href');
        $.get(script_list_url, function(data) {

            var build_ul = function(script_data) {
                var html = "";
                for (var i=0; i<script_data.length; i++) {
                    var li = script_data[i],   // dict of 'name' and 'ul' for menu items OR 'id' for scripts
                        name = li.name;
                    if (li.id) {
                        name = OME.formatScriptName(name);
                        html += "<li><a href='" + event.data.webindex + "script_ui/"+ li.id + "/'>" + name + "</a></li>";
                    } else {
                        html += "<li class='menuItem'><a href='#'>" + name + "</a>";
                        // sub-menus have a 'BACK' button at the top
                        html += "<ul><li class='menu_back'><a href='#'>back</a></li>" + build_ul(li.ul) + "</ul>";
                        html += "</li>";
                    }
                }
                return html;
            };

            var html = "<ul class='menulist'>" + build_ul(data) + "</ul>";

            $('#scriptList').append($(html));

            $('#scriptList ul ul').hide();
            $scriptSpinner.hide();
      }, "json");
    }
};

OME.hideScriptList = function() {
    $("#scriptList").hide();
};

OME.toggleFileAnnotationCheckboxes = function(event) {
    var checkboxes = $("#fileanns_container input[type=checkbox]");
    checkboxes.toggle().prop("checked", false);
    checkboxes.parents("li").toggleClass("selected", false);
};

OME.fileAnnotationCheckboxChanged = function(event) {
    $(event.target).parents("li").toggleClass("selected");
};

OME.fileAnnotationCheckboxDynamicallyAdded = function() {
    var checkboxesAreVisible = $(
        "#fileanns_container input[type=checkbox]:visible"
    ).length > 0;
    if (checkboxesAreVisible) {
        $("#fileanns_container input[type=checkbox]:not(:visible)").toggle();
    }
};

// Copy the selected Image ID to the 'session' (right-click menu only allows this on 'image')
OME.copyRenderingSettings = function(rdef_url, selected) {
    if (selected.length == 1) {
        var imageId = selected[0].data.obj.id;
        $.getJSON(rdef_url + "?fromid=" + imageId);
    }
};

OME.applyOwnerRenderingSettings = function(rdef_url, selected) {
    OME.pasteRenderingSettings(rdef_url, selected);
};

OME.resetRenderingSettings = function(rdef_url, selected) {
    OME.applyRenderingSettings(rdef_url, selected);
};

// Paste settings from 'session' to selected Objects
OME.pasteRenderingSettings = function(rdef_url, selected) {
    OME.applyRenderingSettings(rdef_url, selected);
};

OME.applyRenderingSettings = function(rdef_url, selected) {

    var ids = [];

    // Get the type of object having rendering settings applied
    var type = selected[0].type;

    // Get list of ids to be updated
    $.each(selected, function(index, node) {
         ids.push(node.data.obj.id);
    });

    var data = {'toids': ids};
    if (type === 'dataset' || type === 'plate' || type === 'acquisition') {
        data.to_type = type;
    }

    var confirmMsg = "This will save new rendering settings to " +
        selected.length + " " + type +
        (selected.length > 1 ? "s" : "") + ".<br> This cannot be undone.";

    var rdef_confirm_dialog = OME.confirm_dialog(
        confirmMsg,
        function() {
            var clicked_button_text = rdef_confirm_dialog.data("clicked_button");
            if (clicked_button_text === "OK") {
                $.ajax({
                    type: "POST",
                    dataType: 'text',
                    traditional: true,
                    url: rdef_url,
                    data: data,
                    success: function(data){
                        // update thumbnails
                        OME.refreshThumbnails();
                    }
                });
            }
        },
        "Change Rendering Settings?",
        ["OK", "Cancel"],
        350,
        175
    );
};
>>>>>>> bb506951

jQuery.fn.tooltip_init = function() {
    $(this).tooltip({
        items: '.tooltip',
        content: function() {
            return $(this).parent().find("span.tooltip_html").html();
        },
        track: true,
        show: false,
        hide: false
    });
  return this;
};<|MERGE_RESOLUTION|>--- conflicted
+++ resolved
@@ -609,7 +609,6 @@
     });
 };
 
-<<<<<<< HEAD
 // Format a date like "2015-06-15 12:08:01"
 OME.formatDate = function formatDate(date) {
     function padZero(number) {
@@ -625,7 +624,6 @@
     return dt + " " + tm;
 };
 
-=======
 OME.nodeHasPermission = function(node, permission) {
     /*
     * Check the permissions on a node
@@ -997,7 +995,6 @@
         175
     );
 };
->>>>>>> bb506951
 
 jQuery.fn.tooltip_init = function() {
     $(this).tooltip({
