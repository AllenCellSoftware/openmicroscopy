{% extends "webclient/base/base_container.html" %}
{% load i18n %}


{% comment %}
<!--
  Copyright (C) 2011 University of Dundee & Open Microscopy Environment.
  All rights reserved.

  This program is free software: you can redistribute it and/or modify
  it under the terms of the GNU Affero General Public License as
  published by the Free Software Foundation, either version 3 of the
  License, or (at your option) any later version.

  This program is distributed in the hope that it will be useful,
  but WITHOUT ANY WARRANTY; without even the implied warranty of
  MERCHANTABILITY or FITNESS FOR A PARTICULAR PURPOSE.  See the
  GNU Affero General Public License for more details.

  You should have received a copy of the GNU Affero General Public License
  along with this program.  If not, see <http://www.gnu.org/licenses/>.
-->
{% endcomment %}

{% comment %}
<!--
  This page is the 'home page' of the 3-column data layout for webclient.
  It loads the tree in the left panel. This is then used to load data into the middle and right panels (via AJAX)
  using functions in the actions.js file.
  E.g. On selection change: loadOtherPanels() calls loadMetadataPanel()
-->
{% endcomment %}

{% block script %}
    {{ block.super }}
    <script type="text/javascript" src="{% static "3rdparty/jquery-ui-1.8.17/external/jquery.cookie.js" %}"></script>
    <script type="text/javascript" src="{% static "3rdparty/jquery.hotkeys.js" %}"></script>
    <script type="text/javascript" src="{% static "3rdparty/jquery.jstree/jquery.jstree.js" %}"></script>   
    <script type="text/javascript" src="{% static "webclient/javascript/ome.webclient.actions.js" %}"></script>
    <script type="text/javascript">
        String.prototype.capitalize = function() {
            return this.charAt(0).toUpperCase() + this.slice(1);
        }
        
        var handleChgrp = function() {
            $("#chgrp-form").dialog('open');
        }

        var handleNewContainer = function(container_type) {
            
            $("#new_container_type").text(container_type.capitalize());
            var $f = $("#new-container-form");
            var new_container_name = $("input[name='name']", $f).val("");     // clear fields
            var new_container_desc = $("textarea[name='description']", $f).val("");
            $("#new-container-form").dialog('open');
        }

        var handleDelete = function() {
            var selected = $.jstree._focused().get_selected();

            var del_form = $( "#delete-dialog-form" );
            del_form.dialog( "open" );
            // clear previous stuff from form
            $.removeData(del_form, "clicked_button");
            $("#delete_contents_form").show();
            del_form.unbind("dialogclose");
            del_form.find("input[type='checkbox']").attr('checked', false);

            // set up form - process all the objects for data-types and children
            var ajax_data = new Array();
            var q = false;
            var dtypes = {};
            selected.each(function (i) {
                ajax_data[i] = $(this).attr('id').replace("-","=");
                var dtype = $(this).attr('rel');
                if (dtype in dtypes) dtypes[dtype] += 1;
                else dtypes[dtype] = 1;
                if (!q && $(this).attr('rel').indexOf('image')<0) q = true;
            });
            var type_strings = [];
            for (var key in dtypes) {
                type_strings.push(key.capitalize() + (dtypes[key]>1 && "s" || ""));
            }
            var type_str = type_strings.join(" & ");    // For delete dialog: E.g. 'Project & Datasets'
            $("#delete_type").text(type_str);
            if (!q) $("#delete_contents_form").hide();  // don't ask about deleting contents

            // callback when delete dialog is closed
            del_form.bind("dialogclose", function(event, ui) {
                if (del_form.data("clicked_button") == "Yes") {
                    var delete_anns = $("#delete_anns").attr('checked');
                    var delete_content = $("#delete_content").attr('checked');
                    if (delete_content) ajax_data[ajax_data.length] = 'child=on';
                    if (delete_anns) ajax_data[ajax_data.length] = 'anns=on';
                    url = '{% url manage_action_containers "deletemany" %}'
                    $.ajax({
                        async : false,
                        url: url,
                        data : ajax_data.join("&"),
                        dataType: "json",
                        type: "POST",
                        success: function(r){
                            if(eval(r.bad)) {
                                  $.jstree.rollback(data.rlbk);
                                  alert(r.errs);
                              } else {
                                  $("#dataTree").jstree('remove', selected);
                                  refreshActivities();
                              }
                        },
                        error: function(response) {
                            $.jstree.rollback(data.rlbk);
                            alert("Internal server error. Cannot remove object.");
                        }
                    });
                }
            });
        }

        var remove_nodes = function(tree, selected) {
            if (selected.length>0) {
                var images = selected.filter('li[id|=image]');
                var datasets = selected.filter('li[id|=dataset]');
                var removeTxt = "Remove ";
                if (images.length > 0) {
                    removeTxt += images.length + " Image" + ((images.length>1) && "s from their" || " from its") +" Dataset";
                    if (datasets.length > 0) removeTxt += " and<br/>"
                }
                if (datasets.length > 0) {
                    removeTxt += datasets.length + " Dataset" + ((datasets.length>1) && "s from their" || " from its") +" Project";
                }
                removeTxt += "?"
                var confirm_remove = confirm_dialog(removeTxt,
                    function() {
                        if (confirm_remove.data('clicked_button') == "OK") {
                            if (images.length > 0) tree.move_node(images,$("li#orphaned-0"))
                            if (datasets.length > 0) tree.move_node(datasets, $("li#experimenter-0"));
                        }
                    },
                    "Remove item"+ ((selected.length>1) && "s" || "") + "?"
                );
            }
        }

        // Stuff to do on load...
        $(function() 
            {
                $("#left_panel_tabs").tabs({
                    select: function(event, ui) {
                        var url = $.data(ui.tab, 'load.tabs');
                        if( url ) {
                            location.href = url;
                            return false;
                        }
                        return true;
                    }
                });

                // Handle creation of new Project, Dataset or Screen...
                $("#new-container-form").dialog({
                    autoOpen: false,
                    resizable: true,
                    height: 270,
                    width:420,
                    modal: true,
                    buttons: {
                        "OK": function() {
                             createNewContainer();
                             $( this ).dialog( "close" );
                        },
                        "Cancel": function() {
                            $( this ).dialog( "close" );
                        }
                    }
                });
                // same code is called from closing dialog or 'submit' of form
                $("#new-container-form").submit(function() {
                    $("#new-container-form").dialog( "close" );
                    createNewContainer();
                    return false;
                });
                var createNewContainer = function() {
                    var cont_type = $("#new_container_type").text().toLowerCase();  // E.g. 'project'
                    var $f = $("#new-container-form");
                    var new_container_name = $("input[name='name']", $f).val();
                    var new_container_desc = $("textarea[name='description']", $f).val();
                    if ($.trim(new_container_name).length == 0) {
                        alert("Please enter a Name");
                        return;
                    }
                    // if "project" is selected, createDataset under it
                    var selected = $.jstree._focused().get_selected();
                    if(selected.length==1 && selected.attr("rel") == "project" && cont_type == "dataset") {
                        url = '{% url manage_action_containers "addnewcontainer" %}project/'+selected.attr("id").split("-")[1]+'/';
                    // otherwise create an orphan of "folder_type" ('project', 'dataset', 'screen' etc. )
                    } else { url = '{% url manage_action_containers "addnewcontainer" %}'; }

                    $.ajax({
                        url: url,
                        //data: $new_cont_form.serialize();
                        data: {
                            "name" : new_container_name,
                            "folder_type" : cont_type,
                            "description" : new_container_desc
                        },
                        dataType: "json",
                        type: "POST",
                        success: function(r){
                            var cont_id = cont_type + "-" + r['id'];
                            var display_index = 0;
                            $("#dataTree").jstree("create", selected, display_index, 
                                { "attr" : { "rel":cont_type, "id":cont_id}, "data":new_container_name }, 
                                false, true);
                            $("#dataTree").jstree("deselect_all");
                            $("#dataTree").jstree("select_node", "#"+cont_id);
                        }
                    });
                }


                $("#chgrp-form").dialog({
                    autoOpen: false,
                    resizable: true,
                    height: 310,
                    width:420,
                    modal: true,
                    buttons: {
                        "OK": function() {
                            $("#chgrp-form").submit();
                        },
                        "Cancel": function() {
                            $( this ).dialog( "close" );
                        }
                    }
                });
                // handle chgrp 
                $("#chgrp-form").submit(function(e){
                    $("#chgrp-form").dialog("close");
                    var selected = $.jstree._focused().get_selected();
                    var postData = $(this).serialize();
                    if ($(".group_option input[checked=true]", $(this)).length < 1) return false;   // no group chosen
                    var actionUrl= $(this).attr('action') + "?" + get_tree_selection(); // E.g. ?Dataset=34,56$Image=12
                    $.post(actionUrl, postData, function(data){
                        showActivities();
                        $("#dataTree").jstree('remove', selected);
                        
                    });
                    
                    return false
                });
                // chgrp form behavior
                $("#chgrp-form .group_option").click(function(){
                    $("#chgrp-form .group_option").removeClass('selected');
                    $(this).addClass('selected');
                    $("input[type='radio']", $(this)).attr('checked', true);
                });
                $("#chgrp-form .group_option :first").click();  // select first option


                var buttonsShowHide = function(selected, inst) {
                    var toolbar_config = {"addproject":false, 'adddataset':false, 'addscreen':false, 'copy':false, 'cut':false, 'unlink':false, 'delete':false, 'annotation':false, 'basket':false};
                    
                    if(selected.length > 0) {
                        if(selected.attr("rel").indexOf("locked") < 0) {
                            toolbar_config['delete'] = true;
                            if(selected.attr("id").indexOf("experimenter")>=0) {
                                toolbar_config['delete'] = false;
                                toolbar_config["addproject"] = true;
                                toolbar_config['adddataset'] = true;
                                toolbar_config['addscreen'] = true;
                                if ($.inArray(selected.attr('rel').replace("-locked", ""), ["dataset", "plate"]) > -1) {
                                    toolbar_config['copy'] = true;
                                }
                            } else if(selected.attr("id").indexOf("project")>=0) {
                                toolbar_config['adddataset'] = true;
                            } else if(selected.attr("id").indexOf("dataset")>=0) {
                                toolbar_config['copy'] = true;
                                if (selected.parent().parent().length > 0 && selected.parent().parent().attr('rel').replace("-locked", "").indexOf("experimenter") < 0) {
                                    toolbar_config["cut"] = true;
                                    toolbar_config["unlink"] = true;
                                }
                            } else if(selected.attr("id").indexOf("image")>=0) {
                                toolbar_config['basket'] = true;
                                toolbar_config['copy'] = true;
                                if (selected.parent().parent().length > 0 && selected.parent().parent().attr('rel').replace("-locked", "").indexOf("orphaned") < 0) {
                                    toolbar_config["cut"] = true;
                                    toolbar_config["unlink"] = true;
                                }
                            } else if(selected.attr("id").indexOf("plate")>=0) {
                                toolbar_config['copy'] = true;
                                if (selected.parent().parent().length > 0 && selected.parent().parent().attr('rel').replace("-locked", "").indexOf("experimenter") < 0) {
                                    toolbar_config["cut"] = true;
                                    toolbar_config["unlink"] = true;
                                }
                            } 
                        }
                        if ((inst.data.crrm.cp_nodes || inst.data.crrm.ct_nodes) && ($.inArray(selected.attr('rel').replace("-locked", ""), ["project", "dataset", "screen"]) > -1)) {
                            toolbar_config['paste'] = true;
                        }
                    } else {
                        toolbar_config = {"addproject":false, 'adddataset':false, 'addscreen':false, 'copy':false, 'cut':false, 'unlink':false, 'delete':{% if isLeader %}true{% else %}false{% endif %}, 'annotation':false, 'basket':false};
                    }
                    
                    for (var sIndex in toolbar_config) { 
                        if (toolbar_config[sIndex]){
                            $('input#'+sIndex+'Button').removeClass('button-disabled').removeAttr('disabled');
                        } else {
                            $('input#'+sIndex+'Button').addClass('button-disabled').attr('disabled', true);
                        }
                    }
                }
                
                $("#delete-dialog-form").dialog({
                    autoOpen: false,
                    resizable: true,
                    height: 210,
                    width:420,
                    modal: true,
                    buttons: {
                        "Yes": function() {
                            $("#delete-dialog-form").data("clicked_button", "Yes");
                            $( this ).dialog( "close" );
                        },
                        "No": function() {
                            $("#delete-dialog-form").data("clicked_button", "No");
                            $( this ).dialog( "close" );
                        }
                    }
                });

                var jstree = $("#dataTree").jstree({ 
                        // the list of plugins to include
                    "plugins" : [ "themes", "html_data", "ui", "crrm", "dnd", "types", "hotkeys", "contextmenu" ],
                    // Plugin configuration

                    // I usually configure the plugin that handles the data first - in this case JSON as it is most common
                    "html_data" : { 
                        // I chose an ajax enabled tree - again - as this is most common, and maybe a bit more complex
                        // All the options are the same as jQuery's except for `data` which CAN (not should) be a function
                        "ajax" : {
                            // the URL to fetch the data
                            "url" : function(n) {
                                if (n.attr) {
                                    var parent = this._get_parent(n);
                                    if ($.inArray($(parent).attr("rel").replace("-locked", ""), ["project", "screen"]) > -1) {
                                        url = "{% url load_data %}"+$(parent).attr("rel").replace("-locked", "")+"/"+$(parent).attr("id").split("-")[1]+"/"+n.attr("rel").replace("-locked", "")+"/"+n.attr("id").split("-")[1]+"/";
                                    } else {
                                        url = "{% url load_data %}"+n.attr("rel").replace("-locked", "")+"/"+n.attr("id").split("-")[1]+"/";
                                    }
                                } else {
                                    url = "{% url load_data %}";
                                }
                                return url;
                            },
                            // this function is executed in the instance's scope (this refers to the tree instance)
                            // the parameter is the node being loaded (may be -1, 0, or undefined when loading the root nodes)
                            "data" : function (n) {
                                var r = { "view" : "tree" };
                                if (n.attr && $.inArray(n.attr("rel").replace("-locked", ""), ["dataset", "orphaned"]) > -1) {
                                    if($("div#content_details").attr("rel")===n.attr("id") && $("div#content_details").has("#page").length > 0) {
                                        r["page"] = parseInt($("div#content_details").find("#page").attr("rel"));
                                    }
                                } 
                                return r;
                            }
                        }
                    },
                    // Using types - most of the time this is an overkill
                    // Still meny people use them - here is how
                    "types" : {
                        // I want only `drive` nodes to be root nodes 
                        // This will prevent moving or creating any other type as a root node
                        "max_depth" : -1,
                        "max_children" : -1,
                        "valid_children" : [ "experimenter" ],
                        "types" : {
                            "experimenter" : {
                                "valid_children" : [ "project", "project-locked", "dataset", "dataset-locked", "screen", "screen-locked", "plate", "plate-locked" ],
                                "icon" : {
                                    "image" : '{% static "webclient/image/personal16.png" %}'
                                },
                                "create_node" : true,
                                "start_drag" : false,
                                "move_node" : false,
                                "delete_node" : false,
                                "remove" : false
                            },
                            "project" : {
                                "valid_children" : [ "dataset" ],
                                "icon" : {
                                    "image" : '{% static "webclient/image/folder16.png" %}'
                                },
                                "create_node" : true,
                                "start_drag" : false,
                                "move_node" : true,
                                "delete_node" : true,
                                "remove" : true
                            },
                            "project-locked" : {
                                "valid_children" : [ "dataset", "dataset-locked" ],
                                "icon" : {
                                    "image" : '{% static "webclient/image/folder_locked16.png" %}'
                                },
                                "create_node" : true,
                                "start_drag" : false,
                                "move_node" : false,
                                "delete_node" : {% if isLeader %}true{% else %}false{% endif %},
                                "remove" : {% if isLeader %}true{% else %}false{% endif %}
                            },
                            "dataset" : {
                                "valid_children" : [ "image", "image-locked" ],
                                "icon" : {
                                    "image" : '{% static "webclient/image/folder_image16.png" %}'
                                },
                                "create_node" : false,
                                "start_drag" : true,
                                "move_node" : true,
                                "delete_node" : true,
                                "remove" : true
                            },
                            "dataset-locked" : {
                                "valid_children" : [ "image", "image-locked" ],
                                "icon" : {
                                    "image" : '{% static "webclient/image/folder_image_locked16.png" %}'
                                },
                                "create_node" : false,
                                "start_drag" : false,
                                "move_node" : false,
                                "delete_node" : {% if isLeader %}true{% else %}false{% endif %},
                                "remove" : {% if isLeader %}true{% else %}false{% endif %}
                            },
                            "image" : {
                                "valid_children" : "none",
                                "icon" : {
                                    "image" : '{% static "webclient/image/image16.png" %}'
                                },
                                "create_node" : false,
                                "start_drag" : true,
                                "move_node" : true,
                                "delete_node" : true,
                                "remove" : true
                            },
                            "image-locked" : {
                                "valid_children" : "none",
                                "icon" : {
                                    "image" : '{% static "webclient/image/image_locked16.png" %}'
                                },
                                "create_node" : false,
                                "start_drag" : false,
                                "move_node" : false,
                                "delete_node" : {% if isLeader %}true{% else %}false{% endif %},
                                "remove" : {% if isLeader %}true{% else %}false{% endif %}
                            },
                            "screen" : {
                                "valid_children" : [ "plate", "plate-locked" ],
                                "icon" : {
                                    "image" : '{% static "webclient/image/folder_screen16.png" %}'
                                },
                                "create_node" : true,
                                "start_drag" : false,
                                "move_node" : true,
                                "delete_node" : true,
                                "remove" : true
                            },
                            "screen-locked" : {
                                "valid_children" : [ "plate", "plate-locked" ],
                                "icon" : {
                                    "image" : '{% static "webclient/image/folder_screen_locked16.png" %}'
                                },
                                "create_node" : true,
                                "start_drag" : false,
                                "move_node" : false,
                                "delete_node" : {% if isLeader %}true{% else %}false{% endif %},
                                "remove" : {% if isLeader %}true{% else %}false{% endif %}
                            },
                            "plate" : {
                                "valid_children" : "acquisition",
                                "icon" : {
                                    "image" : '{% static "webclient/image/folder_plate16.png" %}'
                                },
                                "create_node" : false,
                                "start_drag" : true,
                                "move_node" : true,
                                "delete_node" : true,
                                "remove" : true
                            },
                            "plate-locked" : {
                                "valid_children" : "acquisition",
                                "icon" : {
                                    "image" : '{% static "webclient/image/folder_plate_locked16.png" %}'
                                },
                                "create_node" : false,
                                "start_drag" : false,
                                "move_node" : false,
                                "delete_node" : {% if isLeader %}true{% else %}false{% endif %},
                                "remove" : {% if isLeader %}true{% else %}false{% endif %}
                            },
                            "acquisition" : {
                                "valid_children" : "none",
                                "icon" : {
                                    "image" : '{% static "webclient/image/image16.png" %}'
                                },
                                "create_node" : false,
                                "start_drag" : false,
                                "move_node" : false,
                                "delete_node" : false,
                                "remove" : false
                            },
                            "acquisition-locked" : {
                                "valid_children" : "none",
                                "icon" : {
                                    "image" : '{% static "webclient/image/image16.png" %}'
                                },
                                "create_node" : false,
                                "start_drag" : false,
                                "move_node" : false,
                                "delete_node" : false,
                                "remove" : false
                            },
                            "orphaned" : {
                                "valid_children" : [ "image", "image_locked" ],
                                "icon" : {
                                    "image" : '{% static "webclient/image/folder_yellow16.png" %}'
                                },
                                "create_node" : false,
                                "start_drag" : false,
                                "move_node" : false,
                                "delete_node" : false,
                                "remove" : false
                            }                              
                        }
                    },
                    // For UI & core - the nodes to initially select and open will be overwritten by the cookie plugin
                    // the UI plugin - it handles selecting/deselecting/hovering nodes
                    "ui" : {
                        "select_limit" : -1,
                        "select_multiple_modifier": multi_key(),
                        "selected_parent_close": "select_parent",
                        "select_prev_on_delete": false,
                        "initially_select" : [ {% if init.initially_select %}"{{ init.initially_select }}"{% else %}"experimenter-0"{% endif %}  ],
                    },
                    // the core plugin - not many options here
                    "core" : { 
                        // just open those two nodes up
                        // as this is an AJAX enabled tree, both will be downloaded from the server
                        "initially_open" : [ {% for p in init.initially_open %}"{{ p }}",{% endfor %} "experimenter-0" ]
                    },
                    "contextmenu" : {
                        "select_node":true,
                        "items" : function(obj){
                            var config = {};
                                                            
                            config["create"] = {
                                "label" : "Create new",
                                "icon"  : '{% static "webclient/image/window_new16.png" %}',
                                "submenu": {
                                    "project": {
                                        "label" : "Project",
                                        "icon"  : '{% static "webclient/image/folder16.png" %}',
                                        action: function (obj) {handleNewContainer("project"); },
                                    },
                                    "dataset": {
                                        "label" : "Dataset",
                                        "icon"  : '{% static "webclient/image/folder_image16.png" %}',
                                        action: function (obj) {handleNewContainer("dataset"); },
                                      },
                                      "screen": {
                                        "label" : "Screen",
                                        "icon"  : '{% static "webclient/image/folder_screen16.png" %}',
                                        action: function (obj) {handleNewContainer("screen"); },
                                      }
                                }
                            };
                            
                            config["ccp"] = {
                                "label"     : "Edit",
                                "action"    : false,
                                "submenu"   : {
                                    "copy"  : {
                                        "label" : "Copy",
                                        "icon"  : '{% static "webclient/image/eclipse_copy_edit16.png" %}',
                                        "action": function() {
                                            this.copy(this.get_selected());
                                        }
                                    },
                                    "cut"   :{
                                        "label" : "Cut",
                                        "icon"  : '{% static "webclient/image/cut16.png" %}',
                                        "action": function() {
                                            this.cut(this.get_selected());
                                        }
                                    },
                                    "paste": {
                                        "label" : "Paste",
                                        "icon"  : '{% static "webclient/image/eclipse_paste_edit16.png" %}',
                                        "action": function() {
                                            this.paste(this.get_selected());
                                        }
                                    },
                                    "unlink"    : {
                                        "label" : "Remove",
                                        "icon"  : '{% static "webclient/image/minus_15.png" %}',
                                        "action": function(){
                                            var tree = this;
                                            //empty clipboard
                                            tree.data.crrm.ct_nodes = false;
                                            tree.data.crrm.cp_nodes = false;
                                            var selected = tree.get_selected();
                                            remove_nodes(tree, selected);
                                        }
                                    }
                                }
                            };
                            
                            config["delete"] = {
                                "label" : "Delete",
                                "icon"  : '{% static "webclient/image/cancel16.png" %}',
                                "action": handleDelete
                            };
                            
                            config["chgrp"] = {
                                "label" : "Move to Group...",
                                "icon"  : '{% static "webclient/image/kuser16.png" %}',
                                "action": handleChgrp
                            };
                            
                            config["basket"] = {
                                "label" : "Add to Basket",
                                "icon"  : '{% static "webclient/image/basket16.png" %}',                                    
                                "action": function(){
                                    addToBasket(this.get_selected(), '{% url update_basket %}');
                                }
                            };
                            
                            if(obj.attr("rel").indexOf("locked")>=0) {
                                {% if not isLeader %}config["delete"]["_disabled"] = true;{% endif %}
                                config["ccp"]["_disabled"] = true;
                                config["create"]["_disabled"] = true;
                                config["basket"]["_disabled"] = true;
                            } else {
                                if(obj.attr("id").indexOf("orphaned")>=0) {
                                    config["delete"]["_disabled"] = true;
                                    config["ccp"]["_disabled"] = true;
                                    config["create"]["_disabled"] = true;
                                    config["basket"]["_disabled"] = true;
                                    config["chgrp"]["_disabled"] = true;
                                } else if(obj.attr("id").indexOf("experimenter")>=0) {
                                    config["delete"]["_disabled"] = true;
                                    config["ccp"]["_disabled"] = true;
                                    config["basket"]["_disabled"] = true;
                                } else if(obj.attr("id").indexOf("project")>=0) {
                                    config["ccp"]["submenu"]["cut"]["_disabled"] = true;
                                    config["ccp"]["submenu"]["copy"]["_disabled"] = true;
                                    config["ccp"]["submenu"]["unlink"]["_disabled"] = true;
                                    config["create"]["submenu"]["project"]["_disabled"] = true;
                                    config["create"]["submenu"]["screen"]["_disabled"] = true;
                                    config["basket"]["_disabled"] = true;
                                    if (!this.data.crrm.cp_nodes && !this.data.crrm.ct_nodes) {
                                        config["ccp"]["submenu"]["paste"]["_disabled"] = true;
                                    }
                                } else if(obj.attr("id").indexOf("dataset")>=0) {
                                    if (obj.parent().parent().attr('rel').indexOf('experimenter')>=0) {
                                        config["ccp"]["submenu"]["cut"]["_disabled"] = true;
                                        config["ccp"]["submenu"]["unlink"]["_disabled"] = true;
                                    }
                                    if (!this.data.crrm.cp_nodes && !this.data.crrm.ct_nodes) {
                                        config["ccp"]["submenu"]["paste"]["_disabled"] = true;
                                    }
                                    config["create"]["_disabled"] = true;
                                    config["basket"]["_disabled"] = true;
                                } else if(obj.attr("id").indexOf("image")>=0) {
                                    if (obj.parent().parent().attr('rel').indexOf('orphaned')>=0) {
                                        config["ccp"]["submenu"]["cut"]["_disabled"] = true;
                                        config["ccp"]["submenu"]["unlink"]["_disabled"] = true;
                                    }
                                    config["ccp"]["submenu"]["paste"]["_disabled"] = true;
                                    config["create"]["_disabled"] = true;
                                } else if(obj.attr("id").indexOf("screen")>=0) {
                                    config["ccp"]["submenu"]["cut"]["_disabled"] = true;
                                    config["ccp"]["submenu"]["copy"]["_disabled"] = true;
                                    config["ccp"]["submenu"]["unlink"]["_disabled"] = true;
                                    config["create"]["_disabled"] = true;
                                    config["basket"]["_disabled"] = true;
                                    if (!this.data.crrm.cp_nodes && !this.data.crrm.ct_nodes) {
                                        config["ccp"]["submenu"]["paste"]["_disabled"] = true;
                                    }
                                } else if(obj.attr("id").indexOf("plate")>=0) {
                                    if (obj.parent().parent().attr('rel').indexOf('experimenter')>=0) {
                                        config["ccp"]["submenu"]["cut"]["_disabled"] = true;
                                        config["ccp"]["submenu"]["unlink"]["_disabled"] = true;
                                    }
                                    config["create"]["_disabled"] = true;
                                    config["ccp"]["submenu"]["paste"]["_disabled"] = true;
                                    config["basket"]["_disabled"] = true;
                                } else {
                                    config["ccp"]["_disabled"] = true;
                                    config["create"]["_disabled"] = true;
                                    config["basket"]["_disabled"] = true;
                                    config["delete"]["_disabled"] = true;
                                }
                            }
                            
                            return config;
                        }
                    },

                    // default hotkeys only do 'hover' on up/down/left/right. We want to 'select'
                    // up/down just move selection, don't expand/collapse
                    // left/right expand and collapse. If right and no children, select next.
                    // space+up/down to select range.
                    "hotkeys" : {
                        "right" : function () {
                            // starting point is the last-selected...
                            var o = this.data.ui.last_selected;
                            // ...unless hover appears selected (we're in the process of rapidly traversing the tree)
                            if (this.data.ui.hovered && this.data.ui.hovered.children("a").hasClass("jstree-clicked") ) {
                                o = this.data.ui.hovered;
                            }
                            if(o && o.length) {
                                if(o.hasClass("jstree-closed")) { this.open_node(o); }
                                // if we are on a leaf and we have more siblings, select them
                                else if (this.is_leaf(o) && (o.nextAll("li").size() > 0)){
                                    var new_select = this._get_next(o);
                                    // make the 'next' node appear selected
                                    o.children("a").removeClass("jstree-clicked");
                                    new_select.children("a").addClass("jstree-clicked");
                                    this.hover_node(new_select);  // also add 'hover' as our marker
                                    var datatree = this;
                                    // our *actual* selection occurs after timeout, if selection hasn't moved yet
                                    setTimeout(function (){
                                        if (new_select.children("a").hasClass("jstree-hovered")) {
                                            datatree.data.ui.selected = $();    // clears any previous selection
                                            datatree.select_node(new_select);   // trigger selection event
                                        }
                                    }, 100);
                                }
                            }
                            return false;
                        },
                        "down" : function () {
                            // remove selection
                            this.data.ui.selected && this.data.ui.selected.children("a").removeClass("jstree-clicked");
                            // starting point is the last-selected...
                            var o = this.data.ui.last_selected;
                            // ...unless hover appears selected (we're in the process of rapidly traversing the tree)
                            if (this.data.ui.hovered && this.data.ui.hovered.children("a").hasClass("jstree-clicked") ) {
                                o = this.data.ui.hovered;
                            }
                            if(o && o.length) {
                                var new_select = this._get_next(o);
                                // make the 'next' node appear selected
                                o.children("a").removeClass("jstree-clicked");
                                new_select.children("a").addClass("jstree-clicked");
                                this.hover_node(new_select);  // also add 'hover' as our marker
                                var datatree = this;
                                // our *actual* selection occurs after timeout, if selection hasn't moved yet
                                setTimeout(function (){
                                    if (new_select.children("a").hasClass("jstree-hovered")) {
                                        datatree.data.ui.selected = $();    // clears any previous selection
                                        datatree.select_node(new_select);   // trigger selection event
                                    }
                                }, 100);
                            }
                            return false;
                        },
                        "up" : function () {
                            // remove selection
                            this.data.ui.selected && this.data.ui.selected.children("a").removeClass("jstree-clicked");
                            // starting point is the last-selected...
                            var o = this.data.ui.last_selected;
                            // ...unless hover appears selected (we're in the process of rapidly traversing the tree)
                            if (this.data.ui.hovered && this.data.ui.hovered.children("a").hasClass("jstree-clicked") ) {
                                o = this.data.ui.hovered;
                            }
                            if(o && o.length) {
                                var new_select = this._get_prev(o);
                                // make the 'previous' node appear selected
                                o.children("a").removeClass("jstree-clicked");
                                new_select.children("a").addClass("jstree-clicked");
                                this.hover_node(new_select);  // also add 'hover' as our marker
                                var datatree = this;
                                // our *actual* selection occurs after timeout, if selection hasn't moved yet
                                setTimeout(function (){
                                    if (new_select.children("a").hasClass("jstree-hovered")) {
                                        datatree.data.ui.selected = $();    // clears any previous selection
                                        datatree.select_node(new_select);   // trigger selection event
                                    }
                                }, 100);
                            }
                            return false;
                        },
                        "left" : function () {
                            var o = this.data.ui.last_selected || -1;
                            if(o && o.length) {
                                // if node is expanded, simply collapse
                                if (o.hasClass("jstree-open")) {
                                    this.close_node(o);
                                } else if (this._get_parent(o)) {
                                    var new_select = this._get_parent(o);
                                    new_select.children("a:eq(0)").click();
                                }
                            }
                            return false;
                        },
                        "shift+down" : function (e) {
                            var o = this.data.ui.selected.last();
                            if(o && o.length) {
                                var new_select = this._get_next(o);
                                this.select_node(new_select, true, e); // tree handles shift events for multi-select
                            }
                            return false;
                        },
                        "shift+up" : function (e) {
                            var o = this.data.ui.selected.first();
                            if(o && o.length) {
                                var new_select = this._get_prev(o);
                                this.select_node(new_select, true, e); // tree handles shift events for multi-select
                            }
                            return false;
                        }
                    }

                })
                .delegate("a", "click.jstree", function (e) {
                    var data = $.jstree._focused();
                    if(!data.is_open() && data.get_selected().length < 2) {
                        data.open_node(data.get_selected());
                    }
                    
                })
                .delegate("a", "dblclick", function(e) {
                    if ($(this).parent().attr('rel')=='image') {
                        openPopup("{% url webgateway_full_viewer 0 %}".replace('0', $(this).parent().attr('id').split("-")[1]));
                    }
                })
                .bind("select_node.jstree", function (e, data) {
                    buttonsShowHide(data.inst.data.ui.last_selected, data.inst);
                    var selected = data.inst.get_selected();
                    if (selected.length > 1) {
                        multipleAnnotation(selected, null, '{% url batch_annotate %}');
                        // if any non-images are selected, clear the centre panel
                        if (selected.filter('li:not([id|=image])').length > 0) {
                            $("div#content_details").empty();
                            $("div#content_details").removeAttr('rel');
                        }
                    } else {
                        loadOtherPanels(data.inst, '{% url webindex %}');
                    }
                    syncPanels(selected);
                    
                })
                .bind("deselect_node.jstree", function (e, data) {
                    var selected = data.inst.get_selected();
                    buttonsShowHide(data.inst.data.ui.last_selected, data.inst);
                    if (selected.length === 1 && data.args[0].length > 0) {
                        data.rslt.obj = selected;
                        loadOtherPanels(data.inst, '{% url webindex %}');
                    }
                    syncPanels(selected);
                })
                .bind("open_node.jstree", function (e, data) {

                })
<<<<<<< HEAD
                .bind("create.jstree", function (e, data) {
                    if(data.rslt.parent.attr("rel") == "project") {
                        url = '{% url manage_action_containers "addnewcontainer" %}project/'+data.rslt.parent.attr("id").split("-")[1]+'/';
                    } else {
                        url = '{% url manage_action_containers "addnewcontainer" %}';
                    }
                    
                    $.ajax({
                      url: url,
                      data: {
                            "name" : data.rslt.name,
                            "folder_type" : data.rslt.obj.attr("rel")
                        },
                      dataType: "json",
                      type: "POST",
                      success: function(r){
                          if(eval(r.bad)) {
                              $.jstree.rollback(data.rlbk);
                                alert(r.errs);
                            } else {
                              $(data.rslt.obj).attr("id", data.rslt.obj.attr("rel")+"-"+r.id);
                            }
                      },
                      error: function(response) {
                          $.jstree.rollback(data.rlbk);
                      }
                    });
                })
=======
>>>>>>> e64f6c2d
                .bind("move_node.jstree", function (e, data) {
                    var refresh = false;
                    data.rslt.o.each(function (i) {
                        var remove = false;
                        if (data.inst.data.crrm.cp_nodes) {
                            url = '{% url manage_action_containers "paste" %}'+$(this).attr("rel")+'/'+$(this).attr("id").split("-")[1]+'/'
                            d = {
                                "destination" : data.rslt.np.attr("rel")+'-'+data.rslt.np.attr("id").split("-")[1]
                            }
                        } else  {
                            if (data.rslt.cr.attr('rel')!="orphaned") {
                                url = '{% url manage_action_containers "move" %}'+$(this).attr("rel")+'/'+$(this).attr("id").split("-")[1]+'/';
                                d = {
                                    "parent" : data.rslt.op.attr("rel")+'-'+data.rslt.op.attr("id").split("-")[1], 
                                    "destination" : data.rslt.np.attr("rel")+'-'+data.rslt.np.attr("id").split("-")[1]
                                };
                                if (data.inst.get_container().find('#'+this.id).length > 1 ) data.inst.delete_node(this);
                            } else {
                                url = '{% url manage_action_containers "remove" %}'+$(this).attr("rel")+'/'+$(this).attr("id").split("-")[1]+'/'
                                d = {
                                    "parent" : data.rslt.op.attr("rel")+'-'+data.rslt.op.attr("id").split("-")[1]
                                };
                            }
                        }
                        $.ajax({
                            async : false,
                            url: url,
                            data : d,
                            dataType: "json",
                            type: "POST",
                            success: function(r){
                                if(eval(r.bad)) {
                                      $.jstree.rollback(data.rlbk);
                                      alert(r.errs);
                                  }
                                  else {
                                      refresh = true;
                                      if(data.rslt.cy && $(data.rslt.oc).children("UL").length) {
                                          data.inst.refresh(data.inst._get_node(data.rslt.oc));
                                      }
                                  }
                            },
                            error: function(response) {
                                $.jstree.rollback(data.rlbk);
                            }
                        });
                    });
                    if (refresh) {
                        data.inst.deselect_all();
                        // refresh source
                        if (!data.inst.is_leaf(data.rslt.op) && $.inArray(data.rslt.op.attr("rel").replace("-locked", ""), ["dataset", "orphaned"]) > -1) {
                            data.inst.refresh(data.inst._get_node('#'+data.rslt.op.attr('id')));
                        }
                        //refresh destination (will already be expanded, even if orphaned)
                        if (!data.inst.is_leaf(data.rslt.cr) && $.inArray(data.rslt.cr.attr("rel").replace("-locked", ""), ["dataset", "orphaned"]) > -1) {
                            data.inst.refresh(data.inst._get_node('#'+data.rslt.cr.attr('id')));
                        }
                        // select the destination (select source if destination is orphaned)
                        if (data.rslt.cr.attr("rel").replace("-locked", "") === "orphaned") {
                            data.inst.select_node(data.rslt.op);
                        } else {
                            data.inst.select_node(data.rslt.cr);
                        }
                        refreshCenterPanel();
                    }
                })
            });
            
    </script>
    
    <script type="text/javascript">
    
    $(function () {
        $("#buttons input").click(function () {
            switch(this.id) {
                case "addprojectButton":
                    handleNewContainer("project");
                    break;
                case "adddatasetButton":
                    handleNewContainer("dataset");
                    break;
                case "addscreenButton":
                    handleNewContainer("screen");
                    break;
                case "copyButton":
                    $("#dataTree").jstree('copy', $.jstree._focused().get_selected());
                    break;
                case "cutButton":
                    $("#dataTree").jstree('cut', $.jstree._focused().get_selected());
                    break;
                case "pasteButton":
                    $("#dataTree").jstree('paste', $.jstree._focused().get_selected());
                    break;
                case "unlinkButton":
                    var jstree = $.jstree._focused();
                    jstree.data.crrm.ct_nodes = false;
                    jstree.data.crrm.cp_nodes = false;
                    var selected = jstree.get_selected();
                    remove_nodes(jstree, selected);
                    break;
                case "deleteButton":
                        handleDelete();
                    break;
                case "basketButton":
                    addToBasket($.jstree._focused().get_selected(), '{% url update_basket %}');
                    break;
                case "refreshButton":
                    $("#dataTree").jstree("refresh");
                    refreshCenterPanel();
                    break;
                default:
                    break;
            }
        });
    });
    </script>
{% endblock %}


{% block left %}

    <div id="left_panel_tabs" class="absolute_fill">
        <ul class="tabslist">
        <li><a href="#Projects" title="Projects">{% trans "Projects+Screens" %}</a></li>
        <li><a href="{% url load_template 'usertags' %}">{% trans "Tags" %}</a></li>
        <li><a href="{% url load_template 'public' %}">{% trans "Public" %}</a></li>
        </ul>


            <!-- toolbar above tree -->
        <div id="Projects">
            <div class="toolbar">
                <div id="buttons" class="align_left">
                    <input id="refreshButton" class="button" type="image" src="{% static "webclient/image/reload16.png" %}" alt="Refresh" title="Refresh"> 
                    |
                    <input id="addprojectButton" class="button button-disabled" type="image" src="{% static "webclient/image/folder16.png" %}" alt="Create new project" title="Create new Project" /> 
                    <input id="adddatasetButton" class="button button-disabled" type="image" src="{% static "webclient/image/folder_image16.png" %}" alt="Create new dataset" title="Create new Dataset" /> 
                    <input id="addscreenButton" class="button button-disabled" type="image" src="{% static "webclient/image/folder_screen16.png" %}" alt="Create new screen" title="Create new Screen" /> |
            
                    <input id="copyButton" class="button button-disabled" type="image" src="{% static "webclient/image/eclipse_copy_edit16.png" %}" alt="Copy" title="Copy" /> 
                    <input id="cutButton" class="button button-disabled" type="image" src="{% static "webclient/image/cut16.png" %}" alt="Cut" title="Cut" /> 
                    <input id="pasteButton" class="button button-disabled" type="image" src="{% static "webclient/image/eclipse_paste_edit16.png" %}" alt="Paste" title="Paste" /> 
                    <input id="unlinkButton" class="button button-disabled" type="image" src="{% static "webclient/image/minus_15.png" %}" alt="Remove" title="Remove" />
                    <input id="deleteButton" class="button button-disabled" type="image" src="{% static "webclient/image/cancel16.png" %}" alt="Delete" title="Delete" /> 
                    <input id="basketButton" class="button button-disabled" type="image" src="{% static "webclient/image/basket16.png" %}" alt="Add to basket" title="Add to basket">
                </div>
            </div>

            <div class="clear"> </div>

            <div id="tree_details">
                <div class="dataTree" id="dataTree"></div>
            </div>
        </div>

        <!-- hidden form for delete dialogs -->
        <div id="delete-dialog-form" title="Delete">
            <p>Are you sure you want to delete the selected <span id="delete_type">Images</span>?</p>
            <p>If yes:</p>
            <form>
            <fieldset style="border: 0px solid white">
                <div id="delete_contents_form"> <!-- we can hide this if we're deleting Images -->
                    <input type="checkbox" name="delete_content" id="delete_content" />
                    Also delete contents?
                    <hr style="color:#eee"/>
                </div>
                <input type="checkbox" name="delete_anns" id="delete_anns" />
                Also delete any Annotations that become 'orphans'?<br/>
            </fieldset>
            </form>
        </div>

        <!-- hidden dialog for new Container -->
        <form id="new-container-form" title="New...">
            <p>Create a new <span id="new_container_type">Container</span>...</p>
            <p>
                <label for="id_name">Name:</label>
                {{ new_container_form.name }}
            </p>
            <p>
                <label for="id_description">Description:</label><br />
                {{ new_container_form.description }}
            </p>
        </form>

        <!-- hidden form for chgrp -->
        <form id="chgrp-form" title="Move to Group" action="{% url chgrp %}">
            {% if myGroups|length_is:"1" %}
                <p>
                    You are only in a single group.<br>
                    You cannot move data to another group.
                </p>
            {% else %}
                <p>Choose group to move data</p>

                <div class="gray_border">
                {% for grp in myGroups %}
                    {% ifnotequal grp.id active_group %}
                        <div class='group_option'>
                            <input type="radio" name="group_id" value="{{ grp.id }}" style="display:none"/>
                            <img
                            {% if grp.getDetails.getPermissions.isGroupWrite %} src="{% static "webclient/image/nuvola_ledorange16.png" %}"
                            {% else %}
                                {% if grp.details.permissions.isGroupRead %} src="{% static "webclient/image/nuvola_ledorange_readOnly16.png" %}"
                                {% else %}
                                    src="{% static "webclient/image/nuvola_ledred16.png" %}"
                                {% endif %}
                            {% endif %} />
                            {{ grp.name }}
                        </div>
                    {% endifnotequal %}
                {% endfor %}
                </div>
            {% endif %}
        </form>

    </div>
{% endblock %}

{% block center %}

<div id="content_details"> </div>

{% endblock %}<|MERGE_RESOLUTION|>--- conflicted
+++ resolved
@@ -861,37 +861,6 @@
                 .bind("open_node.jstree", function (e, data) {
 
                 })
-<<<<<<< HEAD
-                .bind("create.jstree", function (e, data) {
-                    if(data.rslt.parent.attr("rel") == "project") {
-                        url = '{% url manage_action_containers "addnewcontainer" %}project/'+data.rslt.parent.attr("id").split("-")[1]+'/';
-                    } else {
-                        url = '{% url manage_action_containers "addnewcontainer" %}';
-                    }
-                    
-                    $.ajax({
-                      url: url,
-                      data: {
-                            "name" : data.rslt.name,
-                            "folder_type" : data.rslt.obj.attr("rel")
-                        },
-                      dataType: "json",
-                      type: "POST",
-                      success: function(r){
-                          if(eval(r.bad)) {
-                              $.jstree.rollback(data.rlbk);
-                                alert(r.errs);
-                            } else {
-                              $(data.rslt.obj).attr("id", data.rslt.obj.attr("rel")+"-"+r.id);
-                            }
-                      },
-                      error: function(response) {
-                          $.jstree.rollback(data.rlbk);
-                      }
-                    });
-                })
-=======
->>>>>>> e64f6c2d
                 .bind("move_node.jstree", function (e, data) {
                     var refresh = false;
                     data.rslt.o.each(function (i) {
