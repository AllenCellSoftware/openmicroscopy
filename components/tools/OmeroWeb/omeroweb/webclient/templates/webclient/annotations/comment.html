{% load i18n %}
{% load common_filters %}
{% load wikitags %}

{% comment %}
<!--
  Copyright (C) 2011 University of Dundee & Open Microscopy Environment.
  All rights reserved.

  This program is free software: you can redistribute it and/or modify
  it under the terms of the GNU Affero General Public License as
  published by the Free Software Foundation, either version 3 of the
  License, or (at your option) any later version.

  This program is distributed in the hope that it will be useful,
  but WITHOUT ANY WARRANTY; without even the implied warranty of
  MERCHANTABILITY or FITNESS FOR A PARTICULAR PURPOSE.  See the
  GNU Affero General Public License for more details.

  You should have received a copy of the GNU Affero General Public License
  along with this program.  If not, see <http://www.gnu.org/licenses/>.
-->
{% endcomment %}

{% comment %}
<!--
  This comment block is used as an 'include' in the metadata_general panel and is also used in the 
  add-comment AJAX response, to add new comment blocks to the metadata_general panel.
-->
{% endcomment %}

<div class="ann_comment_wrapper">
<<<<<<< HEAD
    <div class="avatar"><img src="{% url avatar tann.getOwner.id %}" alt="{{ tann.getOwner.getFullName }}" title="{{ tann.getOwner.getFullName }}" width="20" height="20" /></div>
    <div>
        <span class="ann_comment_header">{{ tann.getOwner.getFullName }} {% trans "at" %} {{ tann.creationEventDate|date:"Y-m-d H:i:s" }}</span>
=======

    <div class="avatar">
		<img src="{% url avatar tann.details.owner.id.val %}" alt="{{ tann.getOwner.getFullName }}" title="{{ tann.getOwner.getFullName }}" />
	</div>

    <div class="ann_comment_text">
        <span class="ann_comment_header">
            <strong>{{ tann.getOwner.getFullName }}</strong> 
            {% trans "at" %} 
            {{ tann.creationEventDate|date:"Y-m-d H:i:s" }}
        </span>
    
>>>>>>> 119357c2
        {% if tann.canDelete %}
            <img class='removeComment' id="{{ tann.id }}-comment" src="{% static "webclient/image/icon_basic_delete.png"%}" title="Delete comment"/>
        {% endif %}
    
        <span class='commentText'>
        {{ tann.getTextValue|wikify|safe|linebreaks }}
        </span>
    </div>

</div><|MERGE_RESOLUTION|>--- conflicted
+++ resolved
@@ -30,11 +30,6 @@
 {% endcomment %}
 
 <div class="ann_comment_wrapper">
-<<<<<<< HEAD
-    <div class="avatar"><img src="{% url avatar tann.getOwner.id %}" alt="{{ tann.getOwner.getFullName }}" title="{{ tann.getOwner.getFullName }}" width="20" height="20" /></div>
-    <div>
-        <span class="ann_comment_header">{{ tann.getOwner.getFullName }} {% trans "at" %} {{ tann.creationEventDate|date:"Y-m-d H:i:s" }}</span>
-=======
 
     <div class="avatar">
 		<img src="{% url avatar tann.details.owner.id.val %}" alt="{{ tann.getOwner.getFullName }}" title="{{ tann.getOwner.getFullName }}" />
@@ -47,7 +42,6 @@
             {{ tann.creationEventDate|date:"Y-m-d H:i:s" }}
         </span>
     
->>>>>>> 119357c2
         {% if tann.canDelete %}
             <img class='removeComment' id="{{ tann.id }}-comment" src="{% static "webclient/image/icon_basic_delete.png"%}" title="Delete comment"/>
         {% endif %}
