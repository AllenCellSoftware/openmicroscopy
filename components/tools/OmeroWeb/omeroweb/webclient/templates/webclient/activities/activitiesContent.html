--- conflicted
+++ resolved
@@ -198,17 +198,11 @@
 												
 												<!-- Browser to file in tree -->
                                                 {% if v.browse_url %}
-<<<<<<< HEAD
-                                                    <li><a href='{% url change_active_group %}?active_group={{ v.group_id }}&url={{ v.browse_url }}' class='browse' title="Navigate to {{ v.type }} in the main window">
-                                                        Go to {% ifequal v.type "FileAnnotation" %} Attachment {% else %} {{ v.type }} {% endifequal %}
-                                                    </a></li>
-=======
                                                     <li class="btn_folder">
-														<a href='{{ v.browse_url}}' class='browse' title="Navigate to {{ v.type }} in the main window">
+														<a href='{% url change_active_group %}?active_group={{ v.group_id }}&url={{ v.browse_url }}' class='browse' title="Navigate to {{ v.type }} in the main window">
                                                         	Go to {% ifequal v.type "FileAnnotation" %} Attachment {% else %} {{ v.type }} {% endifequal %}
 														</a>
 													</li>
->>>>>>> 119357c2
                                                 {% endif %}
 												
 													
