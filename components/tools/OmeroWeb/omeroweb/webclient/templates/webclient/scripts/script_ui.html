{% extends "webgateway/core_html.html" %}
{% load i18n %}

{% comment %}
<!--
  Copyright (C) 2011 University of Dundee & Open Microscopy Environment.
  All rights reserved.

  This program is free software: you can redistribute it and/or modify
  it under the terms of the GNU Affero General Public License as
  published by the Free Software Foundation, either version 3 of the
  License, or (at your option) any later version.

  This program is distributed in the hope that it will be useful,
  but WITHOUT ANY WARRANTY; without even the implied warranty of
  MERCHANTABILITY or FITNESS FOR A PARTICULAR PURPOSE.  See the
  GNU Affero General Public License for more details.

  You should have received a copy of the GNU Affero General Public License
  along with this program.  If not, see <http://www.gnu.org/licenses/>.
-->
{% endcomment %}

{% comment %}
<!--
    This page displays a UI generated from parameters of an OMERO script.
    On form submission, the 'Activities' window is opened to display currently running scripts.
-->
{% endcomment %}

{% block title %}
    Run {{ paramData.name }}
{% endblock %}


{% block link %}

    <style type="text/css">
        h3 {
            margin: 0px;
        }
        div.param {
            margin: 3px;
            font-size: 85%;
        }
        div.parent {
            border: 1px solid #aaa;
            margin: 3px 0px;
        }
        div.parent > div:first-child {
            background: #ddd;
            border-bottom: 1px solid #ccc;
            margin: 0px;
            padding: 2px;
        }
        input {
            padding: 0px;
            margin: 0px;
        }
        body {
            font-family: Arial;
            background: #eee;
            margin: 0px;
            padding: 0px;
        }
        #script_desc {
            font-size: 85%;
            margin: 8px 0px;
            background: #ddd;
            border: 1px solid #aaa;
        }
        #script_desc p {
            margin: 2px;
        }
        div.footer {
            background: #ddd; 
            position:fixed; 
            bottom:0px; left:0px; right:0px;
            padding: 7px;
            border-top: 1px solid #aaa;
            font-size: 80%;
        }
        a {
            text-decoration: none;
        }

    </style>
{% endblock %}


{% block script %}
    {{ block.super }}
<<<<<<< HEAD
    {% include "webgateway/base/includes/script_src_jquery.html" %}
    {% include "webgateway/base/includes/script_src_popup.html" %}
=======
    {% include "common/base/includes/script_src_jquery.html" %}
    {% include "common/base/includes/script_src_popup.html" %}
    <script type="text/javascript" src="{% static "webclient/javascript/jquery.form.js" %}"></script>
>>>>>>> 8ece58a6
    <script type="text/javascript">

        $(document).ready(function() {

            $('#script_form').ajaxForm({
                success: function(data) {
                    window.opener.showActivities();
                    self.close();
                }
            });

            // for any 'list' parameters with enum options, controls to add / remove
            $(".addListSelect").click(function(e) {
                var $lastSelect = $(this).parent().children('select').last();
                $lastSelect.after($lastSelect.clone());
                $lastSelect.after(" ");
                e.preventDefault();
                return false;
            });
            $(".removeListSelect").click(function(e) {
                var selectCount = $(this).parent().find('select').length;
                if (selectCount > 1) {
                    var $lastSelect = $(this).parent().children('select').last();
                    $lastSelect.remove();
                }
                e.preventDefault();
                return false;
            });

            // for any 'map' parameters in the UI, add controls to add key:value fields
            $(".addKeyValue").click(function() {
                var $keyValueTable = $(this).parent().next().find(".map");
                var rowCount = $keyValueTable.find('tr').length;
                var $newRow = $("tr", $keyValueTable).first().clone();
                var $keyInput = $newRow.find('input:eq(0)');
                var $valueInput = $newRow.find('input:eq(1)');
                // give the new inputs unique names, based on number of key:value pairs
                $keyInput.attr('name', $keyInput.attr('name')+rowCount);
                $valueInput.attr('name', $valueInput.attr('name')+rowCount);
                $keyInput.attr('value', "");
                $valueInput.attr('value', "");
                $keyValueTable.append($newRow);
                return false;
            });
            $(".removeKeyValue").click(function(e) {
                var $keyValueTable = $(this).parent().next().find(".map");
                var rowCount = $keyValueTable.find('tr').length;
                if (rowCount > 1) {
                    var $lastRow = $("tr", $keyValueTable).last();
                    $lastRow.remove();
                }
                e.preventDefault();
                return false;
            });
        });
    </script>
{% endblock %}


{% block body %}
    <form id='script_form' method="post" action="{% url script_run paramData.id %}">
        <div style="padding:10px; margin-bottom:40px">
            <h3 id="scriptName">{{ paramData.name }}</h3>
            <div id='script_desc'>{{ paramData.description|linebreaks }}
            
            {% if paramData.authors %}<div> <b>Authors:</b> {{ paramData.authors }} </div>{% endif %}
            {% if paramData.contact %}<div> <b>Contact:</b> {{ paramData.contact }} </div>{% endif %}
            {% if paramData.version %}<div> <b>Version:</b> {{ paramData.version }} </div>{% endif %}
            
            </div>

            {% for i in paramData.inputs %}
                <div class="{% if i.required %}required{% endif %}{% if i.children %} parent{% endif %}">

                {% include "webclient/scripts/include_param.html" %}

                {% if i.children %}
                    <div style="margin-left: 20px">
                        {% for i in i.children %}
                            {% include "webclient/scripts/include_param.html" %}
                        {% endfor %}
                    </div>
                {% endif %}
                </div>
            {% endfor %}
        </div>
        <div class="footer">
            <div style="float:right">
                <a href="#" onClick="self.close()">Cancel</a>
                <input id="submit" type="submit" value="Run Script" />
            </div>
            <a href="#" onClick="return openPopup('{% url get_original_file scriptId %}');">View Script</a>
        </div>
    </form>
{% endblock %}<|MERGE_RESOLUTION|>--- conflicted
+++ resolved
@@ -90,14 +90,9 @@
 
 {% block script %}
     {{ block.super }}
-<<<<<<< HEAD
     {% include "webgateway/base/includes/script_src_jquery.html" %}
     {% include "webgateway/base/includes/script_src_popup.html" %}
-=======
-    {% include "common/base/includes/script_src_jquery.html" %}
-    {% include "common/base/includes/script_src_popup.html" %}
     <script type="text/javascript" src="{% static "webclient/javascript/jquery.form.js" %}"></script>
->>>>>>> 8ece58a6
     <script type="text/javascript">
 
         $(document).ready(function() {
