#!/usr/bin/env python
# -*- coding: utf-8 -*-
#
# webclient_gateway
#
# Copyright (c) 2008-2014 University of Dundee.
#
# This program is free software: you can redistribute it and/or modify
# it under the terms of the GNU Affero General Public License as
# published by the Free Software Foundation, either version 3 of the
# License, or (at your option) any later version.
#
# This program is distributed in the hope that it will be useful,
# but WITHOUT ANY WARRANTY; without even the implied warranty of
# MERCHANTABILITY or FITNESS FOR A PARTICULAR PURPOSE.  See the
# GNU Affero General Public License for more details.
#
# You should have received a copy of the GNU Affero General Public License
# along with this program.  If not, see <http://www.gnu.org/licenses/>.
#
# Author: Aleksandra Tarkowska <A(dot)Tarkowska(at)dundee(dot)ac(dot)uk>, 2008.
#         Carlos Neves <carlos(at)glencoesoftware(dot)com>, 2008
#
# Version: 1.0
#

import cStringIO
import traceback
import logging

from StringIO import StringIO

import time
from datetime import datetime

import Ice
import omero.gateway
import omero.scripts

from omero.rtypes import rbool, rint, rstring, rlong, rlist, rtime, unwrap
from omero.model import ExperimenterI, ExperimenterGroupI

from omero.gateway import TagAnnotationWrapper, AnnotationWrapper
from omero.gateway import OmeroGatewaySafeCallWrapper
from omero.gateway import CommentAnnotationWrapper

from omero.fs import TRANSFERS

from omero.gateway import KNOWN_WRAPPERS

from django.utils.encoding import smart_str
from django.conf import settings

from omero.gateway.utils import toBoolean

try:
    import hashlib
    hash_sha1 = hashlib.sha1
except:
    import sha
    hash_sha1 = sha.new

logger = logging.getLogger(__name__)

try:
    from PIL import Image  # see ticket:2597
except ImportError:
    try:
        import Image  # see ticket:2597
    except:
        logger.error(
            "You need to install the Python Imaging Library. Get it at"
            " http://www.pythonware.com/products/pil/")
        logger.error(traceback.format_exc())


def defaultThumbnail(size=(120, 120)):
    if isinstance(size, int):
        size = (size, size)
    if len(size) == 1:
        size = (size[0], size[0])
    img = Image.open(settings.DEFAULT_IMG)
    img.thumbnail(size, Image.ANTIALIAS)
    f = cStringIO.StringIO()
    img.save(f, "PNG")
    f.seek(0)
    return f.read()


class OmeroWebGateway(omero.gateway.BlitzGateway):

    def __init__(self, *args, **kwargs):
        """
        Create the connection wrapper. Does not attempt to connect at this
        stage
        Initialises the omero.client

        @param username:    User name. If not specified, use
                            'omero.gateway.anon_user'
        @type username:     String
        @param passwd:      Password.
        @type passwd:       String
        @param client_obj:  omero.client
        @param group:       name of group to try to connect to
        @type group:        String
        @param clone:       If True, overwrite anonymous with False
        @type clone:        Boolean
        @param try_super:   Try to log on as super user ('system' group)
        @type try_super:    Boolean
        @param host:        Omero server host.
        @type host:         String
        @param port:        Omero server port.
        @type port:         Integer
        @param extra_config:    Dictionary of extra configuration
        @type extra_config:     Dict
        @param secure:      Initial underlying omero.client connection type
                            (True=SSL/False=insecure)
        @type secure:       Boolean
        @param anonymous:
        @type anonymous:    Boolean
        @param useragent:   Log which python clients use this connection. E.g.
                            'OMERO.webadmin'
        @type useragent:    String

        @param _shareId:    Active share ID
        @type _shareId:     Long
        """

        super(OmeroWebGateway, self).__init__(*args, **kwargs)
        self._shareId = None

    def getShareId(self):
        """
        Returns active share id .

        @return:    Share ID
        @rtype:     Long
        """

        if self.getEventContext().shareId is not None:
            if (self.getEventContext().shareId != self._shareId and
                    self._shareId > 0):
                self._shareId = self.getEventContext().shareId
        return self._shareId

    ##############################################
    #    Session methods                         #

    def changeActiveGroup(self, gid):  # TODO: should be moved to ISession
        """
        Every time session is created default group becomes active group
        and is loaded with the security for the current user and thread.
        Public data has to be created in the context of the group where user,
        who would like to look at these data, is a member of.
        Public data can be only visible by the member of group and owners.

        @param gid:     New active group ID
        @type gid:      Long

        @return:        Boolean
        """

        try:
            for k in self._proxies.keys():
                self._proxies[k].close()

            self.c.sf.setSecurityContext(ExperimenterGroupI(gid, False))
            self.getAdminService().setDefaultGroup(
                self.getUser()._obj, ExperimenterGroupI(gid, False))
            self._ctx = self.getAdminService().getEventContext()
            return True
        except omero.SecurityViolation:
            logger.error(traceback.format_exc())
            return False
        except:
            logger.error(traceback.format_exc())
            return False

    def getOrphanedContainerSettings(self):
        name = (self.getConfigService().getConfigValue(
                "omero.client.ui.tree.orphans.name") or "Orphaned image")
        description = (self.getConfigService().getConfigValue(
                       "omero.client.ui.tree.orphans.description") or
                       "This is a virtual container with orphaned images.")
        return name, description

    def getDropdownMenuSettings(self):
        dropdown_menu = dict()
        if toBoolean(self.getConfigService().getConfigValue(
                     "omero.client.ui.menu.dropdown.leaders.enabled")):
            dropdown_menu["leaders"] = self.getConfigService().getConfigValue(
                "omero.client.ui.menu.dropdown.leaders")
        if toBoolean(self.getConfigService().getConfigValue(
                "omero.client.ui.menu.dropdown.colleagues.enabled")):
            dropdown_menu["colleagues"] = \
                self.getConfigService().getConfigValue(
                    "omero.client.ui.menu.dropdown.colleagues")
        if toBoolean(self.getConfigService().getConfigValue(
                "omero.client.ui.menu.dropdown.everyone.enabled")):
            dropdown_menu["everyone"] = \
                self.getConfigService().getConfigValue(
                    "omero.client.ui.menu.dropdown.everyone")
        return dropdown_menu

    ##############################################
    #   IAdmin                                  ##

    def getEmailSettings(self):
        """
        Retrieves a configuration value "omero.mail.config" from the backend
        store.

        @return:        String
        """

        conf = self.getConfigService()
        return toBoolean(conf.getConfigValue("omero.mail.config"))

    def isAnythingCreated(self):
        """
        Checks if any of the experimenter was created before

        @return:    Boolean
        """

        q = self.getQueryService()
        p = omero.sys.Parameters()
        p.map = {}
        p.map["default_names"] = rlist(
            [rstring("user"), rstring("system"), rstring("guest")])
        f = omero.sys.Filter()
        f.limit = rint(1)
        p.theFilter = f
        sql = ("select g from ExperimenterGroup as g "
               "where g.name not in (:default_names)")
        if len(q.findAllByQuery(sql, p, self.SERVICE_OPTS)) > 0:
            return False
        return True

    def listLdapAuthExperimenters(self):
        """
        Lists all IDs of experimenters who are authenticated by LDAP
        (has set dn on password table).

        @return:    List of experimetner IDs
        @rtype:     L{Dict of String: Long}
        """

        admin_serv = self.getAdminService()
        return admin_serv.lookupLdapAuthExperimenters()

    def getLdapAuthExperimenter(self, eid):
        """
        Return DN of the specific experimenter if uses LDAP authentication
        (has set dn on password table) or None.

        @param eid:     experimenter ID
        @type eid:      L{Long}
        @return:        Distinguished Name
        @rtype:         String
        """

        admin_serv = self.getAdminService()
        return admin_serv.lookupLdapAuthExperimenter(long(eid))

    def getExperimenters(self):
        """
        Return all experimenters apart from current user.

        @return:        Generator yielding experimetners list
        @rtype:         L{ExperimenterWrapper} generator

        """

        q = self.getQueryService()
        p = omero.sys.Parameters()
        p.map = {}
        p.map["id"] = rlong(self.getEventContext().userId)
        sql = "select e from Experimenter as e where e.id != :id "
        for e in q.findAllByQuery(sql, p, self.SERVICE_OPTS):
            yield ExperimenterWrapper(self, e)

    # def getCurrentSupervisor(self):
    #    """
    #    Gets the owner of a group for current user.
    #
    #    @return:        ExperimenterWrapper
    #    """
    #
    #    p = omero.sys.ParametersI()
    #    p.map = {}
    #    p.map["id"] = rlong(self.getEventContext().groupId)
    #
    #    # TODO: there can now be multiple supervisors
    #    p.page(0,1)
    #    supervisor = self.getQueryService().findByQuery(\
    #        """select e from ExperimenterGroup as g
    #           join g.groupExperimenterMap as m join m.child as e
    #           where m.owner = true and g.id = :id""", p)
    #    return ExperimenterWrapper(self, supervisor)
    #
    # def getScriptwithDetails(self, sid):
    #    script_serv = self.getScriptService()
    #    return script_serv.getScriptWithDetails(long(sid))
    #
    # def lookupScripts(self):
    #    script_serv = self.getScriptService()
    #    return script_serv.getScripts()

    def getServerVersion(self):
        """
        Retrieves a configuration value "omero.version" from the backend
        store.

        @return:        String
        """

        conf = self.getConfigService()
        return conf.getConfigValue("omero.version")

    def getUpgradesUrl(self):
        """
        Retrieves a configuration value "omero.upgrades.url" from
        the backend store.

        @return:        String
        """

        conf = self.getConfigService()
        return conf.getConfigValue("omero.upgrades.url")

    #########################################################
    #   From Bram b(dot)gerritsen(at)nki(dot)nl            ##

    def findWellInPlate(self, plate_name, row, column):
        q = self.getQueryService()
        p = omero.sys.Parameters()
        p.map = {}
        p.map['pname'] = rstring(str(plate_name))
        p.map['row'] = rint(int(row))
        p.map['column'] = rint(int(column))

        sql = """select well from Well as well
              left outer join fetch well.plate as pt
              left outer join fetch well.wellSamples as ws
              inner join fetch ws.image as img
              where well.plate.name = :pname and well.row = :row
              and well.column = :column"""
        well = q.findByQuery(sql, p, self.SERVICE_OPTS)
        if well is None:
            return None
        else:
            return WellWrapper(self, well, None)

    ##########################################################################
    #   Container Queries                                                    #
    ##########################################################################

    def listTags(self, eid=None):
        params = omero.sys.ParametersI()
        params.orphan()
        params.map = {}
        params.map['ns'] = rstring(omero.constants.metadata.NSINSIGHTTAGSET)

        sql = ("select tg from TagAnnotation tg"
               " where ((ns=:ns)"
               "or (not exists ( select aal from AnnotationAnnotationLink"
               " as aal where aal.child=tg.id))) ")
        if eid is not None:
            params.map["eid"] = rlong(long(eid))
            sql += " and tg.details.owner.id = :eid"

        q = self.getQueryService()
        for ann in q.findAllByQuery(sql, params, self.SERVICE_OPTS):
            yield TagAnnotationWrapper(self, ann)

    def listTagsRecursive(self, eid=None, offset=None, limit=1000):
        """
        Returns a two-element tuple:
        * A list of tags, where each tag is a list with the following
          elements:
          0: id
          1: description
          2: text
          3: owner id
          4: list of child tag ids (possibly empty), or 0 if this is not a tag
             set
        * A dictionary of user ids mapped to user names
        """

        params = omero.sys.ParametersI()
        params.orphan()
        params.map = {}
        params.map['ns'] = rstring(omero.constants.metadata.NSINSIGHTTAGSET)
        if eid is not None:
            params.map["eid"] = rlong(long(eid))

        q = self.getQueryService()

        if offset is not None:
            params.page(offset, limit)

        sql = """
            select ann.id, ann.description, ann.textValue, ann.ns,
            ann.details.owner.id,
            ann.details.owner.firstName, ann.details.owner.lastName
            from TagAnnotation ann
            """
        if eid is not None:
            sql += " where ann.details.owner.id = :eid"
        sql += " order by ann.id"

        tags = []
        owners = dict()
        for element in q.projection(sql, params, self.SERVICE_OPTS):
            tag_id, description, text, ns, owner, first, last = map(
                unwrap, element)
            tags.append([
                tag_id,
                description,
                text,
                owner,
                # if tagset, list to be filled in later, otherwise 0
                [] if ns == omero.constants.metadata.NSINSIGHTTAGSET else 0,
            ])
            owners[owner] = "%s %s" % (first, last)

        ids = [tag[0] for tag in tags]

        params.noPage()
        params.addIds(ids)

        sql = """
            select aal.parent.id, aal.child.id
            from AnnotationAnnotationLink aal
            inner join aal.parent ann
            where ann.ns=:ns
            and aal.parent.id in (:ids)
            """
        if eid is not None:
            sql += " and ann.details.owner.id = :eid"

        mapping = dict()
        if ids:
            for element in q.projection(sql, params, self.SERVICE_OPTS):
                parent = unwrap(element[0])
                child = unwrap(element[1])
                mapping.setdefault(parent, []).append(child)

        for idx in range(len(tags)):
            children = mapping.get(tags[idx][0])
            if children:
                tags[idx][4] = children

        return tags, owners

    def getTagCount(self, eid=None):
        params = omero.sys.ParametersI()
        params.orphan()
        params.map = {}

        q = self.getQueryService()

        sql = """
            select count(ann)
            from TagAnnotation ann
            """

        if eid is not None:
            params.map["eid"] = rlong(long(eid))
            sql += " where ann.details.owner.id = :eid"

        return unwrap(q.projection(sql, params, self.SERVICE_OPTS)[0][0])

    def countOrphans(self, obj_type, eid=None):
        links = {'Dataset': ('ProjectDatasetLink', DatasetWrapper),
                 'Image': ('DatasetImageLink', ImageWrapper),
                 'Plate': ('ScreenPlateLink', PlateWrapper)}

        if obj_type not in links:
            raise TypeError(
                "'%s' is not valid object type. Must use one of %s"
                % (obj_type, links.keys()))

        q = self.getQueryService()
        p = omero.sys.Parameters()
        p.map = {}

        links = {'Dataset': ('ProjectDatasetLink', DatasetWrapper),
                 'Image': ('DatasetImageLink', ImageWrapper),
                 'Plate': ('ScreenPlateLink', PlateWrapper)}

        if obj_type not in links:
            raise TypeError(
                "'%s' is not valid object type. Must use one of %s"
                % (obj_type, links.keys()))

        q = self.getQueryService()
        p = omero.sys.Parameters()
        p.map = {}

        if eid is not None:
            p.map["eid"] = rlong(long(eid))
            eidFilter = "obj.details.owner.id=:eid and "
            eidWsFilter = " and ws.details.owner.id=:eid"
        else:
            eidFilter = ""
            eidWsFilter = ""

        sql = ("select count(obj.id) from %s as obj "
               "join obj.details.creationEvent "
               "join obj.details.owner join obj.details.group "
               "where %s"
               "not exists (select obl from %s as obl where "
               "obl.child=obj.id)"
               % (obj_type, eidFilter, links[obj_type][0]))
        if obj_type == 'Image':
            sql += ("and not exists ( "
                    "select ws from WellSample as ws "
                    "where ws.image=obj.id %s)" % eidWsFilter)

        rslt = q.projection(sql, p, self.SERVICE_OPTS)
        if len(rslt) > 0:
            if len(rslt[0]) > 0:
                return rslt[0][0].val
        return 0

    def listImagesInDataset(self, oid, eid=None, page=None,
                            load_pixels=False):
        """
        List Images in the given Dataset.
        Optinally filter by experimenter 'eid'

        @param eid:         experimenter id
        @type eid:          Long
        @param page:        page number
        @type page:         Long
        @return:            Generator yielding Images
        @rtype:             L{ImageWrapper} generator
        """

        q = self.getQueryService()
        p = omero.sys.ParametersI()
        p.map["oid"] = rlong(long(oid))
        if page is not None:
            p.page(((int(page)-1)*settings.PAGE), settings.PAGE)
        if load_pixels:
            pixels = ("join fetch im.pixels as pix"
                      " left outer join fetch pix.thumbnails ")
        else:
            pixels = ""
        sql = ("select im from Image im "
               "join fetch im.details.creationEvent "
               "join fetch im.details.owner join fetch im.details.group "
               "left outer join fetch im.datasetLinks dil "
               "left outer join fetch dil.parent d %s"
               "where d.id = :oid" % pixels)
        if eid is not None:
            p.map["eid"] = rlong(long(eid))
            sql += " and im.details.owner.id=:eid"
        sql += " order by im.name ASC"

        for e in q.findAllByQuery(sql, p, self.SERVICE_OPTS):
            kwargs = {'link': omero.gateway.BlitzObjectWrapper(
                self, e.copyDatasetLinks()[0])}
            yield ImageWrapper(self, e, None, **kwargs)

    def createDataset(self, name, description=None, img_ids=None):
        """
        Creates a Dataset and adds images if img_ids is specified.
        Returns the new Dataset ID.
        """
        ds = omero.model.DatasetI()
        ds.name = rstring(str(name))
        if description is not None and description != "":
            ds.description = rstring(str(description))
        dsid = self.saveAndReturnId(ds)
        if img_ids is not None:
            iids = [int(i) for i in img_ids.split(",")]
            links = []
            for iid in iids:
                link = omero.model.DatasetImageLinkI()
                link.setParent(omero.model.DatasetI(dsid, False))
                link.setChild(omero.model.ImageI(iid, False))
                links.append(link)
            self.saveArray(links)
        return dsid

    def createProject(self, name, description=None):
        """ Creates new Project and returns ID """

        pr = omero.model.ProjectI()
        pr.name = rstring(str(name))
        if description is not None and description != "":
            pr.description = rstring(str(description))
        return self.saveAndReturnId(pr)

    def createScreen(self, name, description=None):
        """ Creates new Screen and returns ID """

        sc = omero.model.ScreenI()
        sc.name = rstring(str(name))
        if description is not None and description != "":
            sc.description = rstring(str(description))
        return self.saveAndReturnId(sc)

    def createContainer(self, dtype, name, description=None):
        """ Creates new Project, Dataset or Screen and returns ID """

        dtype = dtype.lower()
        if dtype == "project":
            return self.createProject(name, description)
        elif dtype == "dataset":
            return self.createDataset(name, description)
        elif dtype == "screen":
            return self.createScreen(name, description)

    # DATA RETRIVAL BY TAGs
    def findTag(self, name, desc=None):
        """
        Retrieves Tag by given Name and description

        @param name     name of tag
        @type name      String
        @param desc     description of tag
        @type desc      String
        @return:        TagAnnotation
        @rtype:         AnnotationWrapper
        """
        """TODO: #1015
        It does not support SPW"""

        query_serv = self.getQueryService()
        res = list()
        p = omero.sys.Parameters()
        p.map = {}
        p.map["text"] = rstring(str(name))
        if desc is not None:
            p.map["desc"] = rstring(str(desc))
        # p.map["eid"] = rlong(self.getEventContext().userId)
        f = omero.sys.Filter()
        f.limit = rint(1)
        p.theFilter = f
        sql = "select tg from TagAnnotation tg " \
              "where tg.textValue=:text"
        if desc is not None:
            sql += " and tg.description=:desc"
        sql += " and tg.ns is null order by tg.textValue"
        res = query_serv.findAllByQuery(sql, p, self.SERVICE_OPTS)
        if len(res) > 0:
            return TagAnnotationWrapper(self, res[0])
        return None

    # AVATAR #
    def uploadMyUserPhoto(self, filename, format, data):
        """
        Uploads a photo for the user which will be displayed on his/her
        profile.
        This photo will be saved as an OriginalFile object
        with the given format, and attached to the user's Experimenter
        object via an File Annotation with
        the namespace: "openmicroscopy.org/omero/experimenter/photo"
        (NSEXPERIMENTERPHOTO).
        If such an OriginalFile instance already exists,
        it will be overwritten. If more than one photo is present, the oldest
        version will be modified (i.e. the highest updateEvent id).

        Note: as outlined in ticket:1794, this photo will be placed in the
        "user" group and therefore will be visible to everyone on the system.

        @param filename     name which will be used.
        @type filename      String
        @param format       Format.value string. 'image/jpeg' and 'image/png'
                            are common values.
        @type format        String
        @param data         Data from the image. This will be written to disk.
        @type data          String

        @return             ID of the overwritten or newly created user photo
                            OriginalFile object.
        @rtype              Long
        """

        admin_serv = self.getAdminService()
        pid = admin_serv.uploadMyUserPhoto(filename, format, data)
        if pid is not None:
            return pid

    def hasExperimenterPhoto(self, oid=None):
        """
        Check if File annotation with the namespace:
        "openmicroscopy.org/omero/experimenter/photo" (NSEXPERIMENTERPHOTO) is
        linked to the given user ID. If user id not set, owned by the current
        user.

        @param oid      experimenter ID
        @type oid       Long
        @return         True or False
        @rtype          Boolean
        """

        meta = self.getMetadataService()
        try:
            if oid is None:
                ann = meta.loadAnnotations(
                    "Experimenter", [self.getEventContext().userId], None,
                    None, None).get(self.getEventContext().userId, [])
            else:
                ann = meta.loadAnnotations(
                    "Experimenter", [long(oid)], None, None,
                    None).get(long(oid), [])
            if len(ann) > 0:
                return True
            else:
                return False
        except:
            logger.error(traceback.format_exc())
            return False

    def getExperimenterPhoto(self, oid=None):
        """
        Get File annotation with the namespace:
        "openmicroscopy.org/omero/experimenter/photo" (NSEXPERIMENTERPHOTO)
        linked to the given user ID. If user id not set, owned by the current
        user.

        @param oid      experimenter ID
        @type oid       Long
        @return         Data from the image.
        @rtype          String
        """

        photo = None
        meta = self.getMetadataService()
        try:
            if oid is None:
                ann = meta.loadAnnotations(
                    "Experimenter", [self.getEventContext().userId], None,
                    None, None).get(self.getEventContext().userId, [])
            else:
                ann = meta.loadAnnotations(
                    "Experimenter", [long(oid)], None, None,
                    None).get(long(oid), [])
            if len(ann) > 0:
                ann = ann[0]
                store = self.createRawFileStore()
                try:
                    store.setFileId(ann.file.id.val)
                    photo = store.read(0, long(ann.file.size.val))
                finally:
                    store.close()
            else:
                photo = self.getExperimenterDefaultPhoto()
        except:
            logger.error(traceback.format_exc())
            photo = self.getExperimenterDefaultPhoto()
        if photo is None:
            photo = self.getExperimenterDefaultPhoto()
        return photo

    def getExperimenterPhotoSize(self, oid=None):
        """
        Get size of File annotation with the namespace:
        "openmicroscopy.org/omero/experimenter/photo" (NSEXPERIMENTERPHOTO)
        linked to the given user ID. If user id not set, owned by the current
        user.

        @param oid      experimenter ID
        @type oid       Long
        @return         Tuple including dimention and size of the file
        @rtype          Tuple
        """

        photo = None
        meta = self.getMetadataService()
        try:
            if oid is None:
                ann = meta.loadAnnotations(
                    "Experimenter", [self.getEventContext().userId], None,
                    None, None).get(self.getEventContext().userId, [])[0]
            else:
                ann = meta.loadAnnotations(
                    "Experimenter", [long(oid)], None, None,
                    None).get(long(oid), [])[0]
            store = self.createRawFileStore()
            try:
                store.setFileId(ann.file.id.val)
                photo = store.read(0, long(ann.file.size.val))
            finally:
                store.close()
            try:
                im = Image.open(StringIO(photo))
            except:
                logger.error(traceback.format_exc())
                return None
            else:
                return (im.size, ann.file.size.val)
        except:
            return None

    def deleteExperimenterPhoto(self, oid=None):
        ann = None
        meta = self.getMetadataService()
        try:
            if oid is None:
                ann = meta.loadAnnotations(
                    "Experimenter", [self.getEventContext().userId], None,
                    None, None).get(self.getEventContext().userId, [])[0]
            else:
                ann = meta.loadAnnotations(
                    "Experimenter", [long(oid)], None, None,
                    None).get(long(oid), [])[0]
        except:
            logger.error(traceback.format_exc())
            raise IOError("Photo does not exist.")
        else:
            exp = self.getUser()
            links = exp._getAnnotationLinks()
            # there should be only one ExperimenterAnnotationLink
            # but if there is more then one all of them should be deleted.
            for l in links:
                self.deleteObjectDirect(l)
            # No error handling?
            self.deleteObjects("/Annotation", [ann.id.val])

    def cropExperimenterPhoto(self, box, oid=None):
        """
        Crop File annotation with the namespace:
        "openmicroscopy.org/omero/experimenter/photo" (NSEXPERIMENTERPHOTO)
        linked to the given user ID. If user id not set, owned by the current
        user.
        New dimensions are defined by squer positions box = (x1,y1,x2,y2)

        @param box      tuple of new square positions
        @type box       Tuple
        @param oid      experimenter ID
        @type oid       Long
        """
        # TODO: crop method could be moved to the server side

        photo = None
        meta = self.getMetadataService()
        ann = None
        try:
            if oid is None:
                ann = meta.loadAnnotations(
                    "Experimenter", [self.getEventContext().userId], None,
                    None, None).get(self.getEventContext().userId, [])[0]
            else:
                ann = meta.loadAnnotations(
                    "Experimenter", [long(oid)], None, None,
                    None).get(long(oid), [])[0]
            store = self.createRawFileStore()
            try:
                store.setFileId(ann.file.id.val)
                photo = store.read(0, long(ann.file.size.val))
            finally:
                store.close()
        except:
            logger.error(traceback.format_exc())
            raise IOError("Photo does not exist.")
        else:
            region = None
            try:
                im = Image.open(StringIO(photo))
                region = im.crop(box)
            except IOError:
                logger.error(traceback.format_exc())
                raise IOError("Cannot open that photo.")
            else:
                imdata = StringIO()
                region.save(imdata, format=im.format)
                self.uploadMyUserPhoto(
                    ann.file.name.val, ann.file.mimetype.val,
                    imdata.getvalue())

    def getExperimenterDefaultPhoto(self):
        """
        If file annotation with the namespace:
        "openmicroscopy.org/omero/experimenter/photo" (NSEXPERIMENTERPHOTO)
        is not linked to experimenter this method generate default picture of
        the person.

        @return         Data from the image.
        @rtype          String
        """

        img = Image.open(settings.DEFAULT_USER)
        img.thumbnail((150, 150), Image.ANTIALIAS)
        f = cStringIO.StringIO()
        img.save(f, "PNG")
        f.seek(0)
        return f.read()

    def getFileFormat(self, format):
        """
        Get file annotation format for the given value.

        @return         Omero File format
        @rtype          String
        """
        query_serv = self.getQueryService()
        return query_serv.findByString(
            "Format", "value", format).getValue().val

    ################################################
    #   Counters

    def getCollectionCount(self, parent, child, ids):
        """
        Counts the number of members in a collection for a given object.

        @param parent       The fully-qualified classname of the object to be
                            tested
        @type parent        String
        @param child        Name of the property on that class, omitting
                            getters and setters.
        @type child         String
        @param ids          Set of Longs, the ids of the objects to test
        @type ids           L{Long}
        @return             A map from id integer to count integer
        @rtype              L{(Long, Long)}
        """
        container = self.getContainerService()
        return container.getCollectionCount(
            parent, child, ids, None, self.SERVICE_OPTS)

    ################################################
    #   Validators

    def checkOmeName(self, ome_name, old_omeName=None):
        if ome_name == old_omeName:
            return False
        query_serv = self.getQueryService()
        p = omero.sys.Parameters()
        p.map = {}
        p.map["omeName"] = rstring(smart_str(ome_name))
        sql = "select e from Experimenter as e where e.omeName = (:omeName)"
        exps = query_serv.findAllByQuery(sql, p, self.SERVICE_OPTS)
        if len(exps) > 0:
            return True
        else:
            return False

    def checkGroupName(self, name, old_name=None):
        if name == old_name:
            return False
        query_serv = self.getQueryService()
        p = omero.sys.Parameters()
        p.map = {}
        p.map["name"] = rstring(smart_str(name))
        sql = "select g from ExperimenterGroup as g where g.name = (:name)"
        grs = query_serv.findAllByQuery(sql, p, self.SERVICE_OPTS)
        if len(grs) > 0:
            return True
        else:
            return False

    def checkEmail(self, email, old_email=None):
        if email == "":
            return False
        if email == old_email:
            return False
        query_serv = self.getQueryService()
        p = omero.sys.Parameters()
        p.map = {}
        p.map["email"] = rstring(smart_str(email))
        sql = "select e from Experimenter as e where e.email = (:email)"
        exps = query_serv.findAllByQuery(sql, p, self.SERVICE_OPTS)
        if len(exps) > 0:
            return True
        else:
            return False

    ##############################################
    #   Sets methods                           ##

    def changeUserPassword(self, omeName, password, my_password):
        """
        Change the password for the a given user.

        @param omeName      Experimetner omename
        @type omeName       String
        @param password     Must pass validation in the security sub-system.
        @type password      String
        @param my_password  Must pass validation in the security sub-system.
        @type my_password   String
        """
        admin_serv = self.getAdminService()
        self.c.sf.setSecurityPassword(my_password)
        admin_serv.changeUserPassword(omeName, rstring(str(password)))

    def changeMyPassword(self, password, old_password):
        """
        Change the password for the current user by passing the old password.

        @param password         Must pass validation in the security
                                sub-system.
        @type password          String
        @param old_password     Old password
        @type old_password      String
        @return                 None or error message if password could not be
                                changed
        @rtype                  String
        """
        admin_serv = self.getAdminService()
        admin_serv.changePasswordWithOldPassword(
            rstring(str(old_password)), rstring(str(password)))

    def createExperimenter(self, omeName, firstName, lastName, email, isAdmin,
                           isActive, defaultGroup, otherGroups, password,
                           middleName=None, institution=None):
        """
        Create and return a new user in the given groups with password.
        @param omeName A new username.
        @type omeName String
        @param firstName A new first name.
        @type firstName String
        @param lastName A new last name.
        @type lastName String
        @param email A new email.
        @type email String
        @param isAdmin An Admin permission.
        @type isAdmin Boolean
        @param isActive Active user (user can log in).
        @type isActive Boolean
        @param defaultGroup Instance of ExperimenterGroup selected as a first
                            active group.
        @type defaultGroup ExperimenterGroupI
        @param otherGroups List of ExperimenterGroup instances. Can be empty.
        @type otherGroups L{ExperimenterGroupI}
        @param password Must pass validation in the security sub-system.
        @type password String
        @param middleName A middle name.
        @type middleName String
        @param institution An institution.
        @type institution String
        @return ID of the newly created Experimenter Not null.
        @rtype Long
        """
        experimenter = ExperimenterI()
        experimenter.omeName = rstring(str(omeName))
        experimenter.firstName = rstring(str(firstName))
        experimenter.middleName = (middleName is not None and
                                   rstring(str(middleName)) or None)
        experimenter.lastName = rstring(str(lastName))
        experimenter.email = rstring(str(email))
        experimenter.institution = ((institution != "" and
                                     institution is not None) and
                                    rstring(str(institution)) or None)
        experimenter.ldap = rbool(False)

        listOfGroups = list()
        # system group
        if isAdmin:
            g = self.getObject("ExperimenterGroup",
                               attributes={'name': 'system'})
            listOfGroups.append(g._obj)

        # user group
        if isActive:
            g = self.getObject("ExperimenterGroup",
                               attributes={'name': 'user'})
            listOfGroups.append(g._obj)

        for g in otherGroups:
            listOfGroups.append(g._obj)

        admin_serv = self.getAdminService()
        return admin_serv.createExperimenterWithPassword(
            experimenter, rstring(str(password)), defaultGroup._obj,
            listOfGroups)

    def updateExperimenter(self, experimenter, omeName, firstName, lastName,
                           email, isAdmin, isActive, defaultGroup,
                           otherGroups, middleName=None, institution=None):
        """
        Update an existing user including groups user is a member of.
        Password cannot be changed by calling that method.
        @param experimenter An existing Experimenter instance.
        @type experimenter ExperimenterWrapper
        @param omeName A new username.
        @type omeName String
        @param firstName A new first name.
        @type firstName String
        @param lastName A new last name.
        @type lastName String
        @param email A new email.
        @type email String
        @param isAdmin An Admin permission.
        @type isAdmin Boolean
        @param isActive Active user (user can log in).
        @type isActive Boolean
        @param defaultGroup Instance of ExperimenterGroup selected as a first
                            active group.
        @type defaultGroup ExperimenterGroupI
        @param otherGroups List of ExperimenterGroup instances. Can be empty.
        @type otherGroups L{ExperimenterGroupI}
        @param middleName A middle name.
        @type middleName String
        @param institution An institution.
        @type institution String
        """
        up_exp = experimenter._obj
        up_exp.omeName = rstring(str(omeName))
        up_exp.firstName = rstring(str(firstName))
        up_exp.middleName = (middleName is not None and
                             rstring(str(middleName)) or None)
        up_exp.lastName = rstring(str(lastName))
        up_exp.email = rstring(str(email))
        up_exp.institution = (
            (institution != "" and institution is not None) and
            rstring(str(institution)) or None)

        # old list of groups
        old_groups = list()
        for ogr in up_exp.copyGroupExperimenterMap():
            if ogr is None:
                continue
            old_groups.append(ogr.parent)

        # create list of new groups
        new_groups = list()

        # default group
        new_groups.append(defaultGroup._obj)

        # system group
        if isAdmin:
            g = self.getObject("ExperimenterGroup",
                               attributes={'name': 'system'})
            if defaultGroup.id != g.id:
                new_groups.append(g._obj)

        # user group
        if isActive:
            g = self.getObject("ExperimenterGroup",
                               attributes={'name': 'user'})
            new_groups.append(g._obj)

        # rest of groups
        for g in otherGroups:
            new_groups.append(g._obj)

        addGroups = list()
        rmGroups = list()

        # remove
        for ogr in old_groups:
            flag = False
            for ngr in new_groups:
                if ngr.id.val == ogr.id.val:
                    flag = True
            if not flag:
                rmGroups.append(ogr)

        # add
        for ngr in new_groups:
            flag = False
            for ogr in old_groups:
                if ogr.id.val == ngr.id.val:
                    flag = True
            if not flag:
                addGroups.append(ngr)

        admin_serv = self.getAdminService()
        admin_serv.updateExperimenter(up_exp)
        if len(addGroups) > 0:
            admin_serv.addGroups(up_exp, addGroups)
        admin_serv.setDefaultGroup(up_exp, defaultGroup._obj)
        if len(rmGroups) > 0:
            admin_serv.removeGroups(up_exp, rmGroups)

    def setMembersOfGroup(self, group, new_members):
        """
        Change members of the group. Returns a list of existing group members
        that could not be removed from the group because it is their only
        group.

        @param group            An existing ExperimenterGroup instance.
        @type group             ExperimenterGroupI
        @param new_members      List of new new Experimenter Ids.
        @type new_members       L{Long}
        @return                 List of Experimenters not removed from group
        @rtype                  List of L{ExperimenterWrapper}
        """

        experimenters = list(self.getObjects("Experimenter"))

        new_membersIds = [nm.id for nm in new_members]

        old_members = group.getMembers()
        old_membersIds = [om.id for om in old_members]

        old_available = list()
        for e in experimenters:
            if e.id not in old_membersIds:
                old_available.append(e)
        old_availableIds = [oa.id for oa in old_available]

        new_available = list()
        for e in experimenters:
            if e.id not in new_membersIds:
                new_available.append(e)

        new_availableIds = [na.id for na in new_available]

        rm_exps = list(set(old_membersIds) - set(new_membersIds))
        add_exps = list(set(old_availableIds) - set(new_availableIds))

        to_remove = list()
        to_add = list()
        for e in experimenters:
            if e.id in rm_exps:
                # removing user from their default group #9193
                # if e.getDefaultGroup().id != group.id:
                to_remove.append(e._obj)
            if e.id in add_exps:
                to_add.append(e._obj)

        admin_serv = self.getAdminService()
        userGid = admin_serv.getSecurityRoles().userGroupId
        failures = []
        for e in to_add:
            admin_serv.addGroups(e, [group._obj])
        for e in to_remove:
            # Experimenter needs to stay in at least 1 non-user group
            gs = [l.parent.id.val for l in e.copyGroupExperimenterMap()
                  if l.parent.id.val != userGid]
            if len(gs) == 1:
                failures.append(ExperimenterWrapper(self, e))
                continue
            admin_serv.removeGroups(e, [group._obj])
        return failures

    def setOwnersOfGroup(self, group, new_owners):
        """
        Change members of the group.

        @param group            An existing ExperimenterGroup instance.
        @type group             ExperimenterGroupI
        @param new_members      List of new new Experimenter Ids.
        @type new_members       L{Long}
        """

        experimenters = list(self.getObjects("Experimenter"))

        new_ownersIds = [no.id for no in new_owners]

        old_owners = group.getOwners()
        old_ownersIds = [oo.id for oo in old_owners]

        old_available = list()
        for e in experimenters:
            if e.id not in old_ownersIds:
                old_available.append(e)
        old_availableIds = [oa.id for oa in old_available]

        new_available = list()
        for e in experimenters:
            if e.id not in new_ownersIds:
                new_available.append(e)

        new_availableIds = [na.id for na in new_available]

        rm_exps = list(set(old_ownersIds) - set(new_ownersIds))
        add_exps = list(set(old_availableIds) - set(new_availableIds))

        to_remove = list()
        to_add = list()
        for e in experimenters:
            if e.id in rm_exps:
                # removing user from their default group #9193
                # if e.getDefaultGroup().id != group.id:
                to_remove.append(e._obj)
            if e.id in add_exps:
                to_add.append(e._obj)

        admin_serv = self.getAdminService()
        admin_serv.addGroupOwners(group._obj, to_add)
        admin_serv.removeGroupOwners(group._obj, to_remove)

    # def deleteExperimenter(self, experimenter):
    #    """
    #    Removes a user by removing the password information for that user as
    #    well as all GroupExperimenterMap instances.
    #
    #    @param user     Experimenter to be deleted. Not null.
    #    @type user      ExperimenterI
    #    """
    #    admin_serv = self.getAdminService()
    #    admin_serv.deleteExperimenter(experimenter)

    def createGroup(self, name, permissions, owners=list(), description=None):
        """
        Create and return a new group with the given owners.

        @param group        A new ExperimenterGroup instance.
        @type group         ExperimenterGroupI
        @param owners       List of Experimenter instances. Can be empty.
        @type owners        L{ExperimenterI}
        @param permissions  Permissions instances.
        @type permissions   L{PermissionsI}
        @return             ID of the newly created ExperimenterGroup Not
                            null.
        @rtype              Long
        """
        new_gr = ExperimenterGroupI()
        new_gr.name = rstring(str(name))
        new_gr.description = (
            (description != "" and description is not None) and
            rstring(str(description)) or None)
        new_gr.ldap = rbool(False)
        new_gr.details.permissions = permissions

        admin_serv = self.getAdminService()
        gr_id = admin_serv.createGroup(new_gr)
        group = admin_serv.getGroup(gr_id)

        listOfOwners = list()
        for exp in owners:
            listOfOwners.append(exp._obj)

        admin_serv.addGroupOwners(group, listOfOwners)
        return gr_id

    def updateGroup(self, group, name, permissions, owners=list(),
                    description=None):
        """
        Update an existing user including groups user is a member of.
        Password cannot be changed by calling that method.

        @param group        A new ExperimenterGroup instance.
        @type group         ExperimenterGroupI
        @param name         A new group name.
        @type name          String
        @param permissions  Permissions instances.
        @type permissions   L{PermissionsI}
        @param owners       List of Experimenter instances. Can be empty.
        @type owners        L{ExperimenterI}
        @param description  A description.
        @type description   String

        """

        up_gr = group._obj
        up_gr.name = rstring(str(name))
        up_gr.description = (
            (description != "" and description is not None) and
            rstring(str(description)) or None)

        # old list of owners
        old_owners = list()
        for oex in up_gr.copyGroupExperimenterMap():
            if oex is None:
                continue
            if oex.owner.val:
                old_owners.append(oex.child)

        add_exps = list()
        rm_exps = list()

        # remove
        for oex in old_owners:
            flag = False
            for nex in owners:
                if nex._obj.id.val == oex.id.val:
                    flag = True
            if not flag:
                rm_exps.append(oex)

        # add
        for nex in owners:
            flag = False
            for oex in old_owners:
                if oex.id.val == nex._obj.id.val:
                    flag = True
            if not flag:
                add_exps.append(nex._obj)

        admin_serv = self.getAdminService()
        # Should we update updateGroup so this would be atomic?
        admin_serv.updateGroup(up_gr)
        if permissions is not None:
            logger.warning("WARNING: changePermissions was called!!!")
            admin_serv.changePermissions(up_gr, permissions)
        admin_serv.addGroupOwners(up_gr, add_exps)
        admin_serv.removeGroupOwners(up_gr, rm_exps)

    def updateMyAccount(self, experimenter, firstName, lastName, email,
                        defaultGroupId, middleName=None, institution=None):
        """
        Allows a user to update his/her own information and set the default
        group for a given user.
        @param experimenter     A data transfer object. Only the fields:
                                firstName, middleName, lastName, email, and
                                institution are checked. Not null.
        @type experimenter      ExperimenterWrapper
        @param firstName        A new first name.
        @type firstName         String
        @param lastName         A new last name.
        @type lastName          String
        @param email            A new email.
        @type email             String
        @param defaultGroup     Instance of ExperimenterGroup selected as a
                                first active group.
        @type defaultGroup      ExperimenterGroupI
        @param middleName       A middle name.
        @type middleName        String
        @param institution      An institution.
        @type institution       String
        """

        up_exp = experimenter._obj
        up_exp.firstName = rstring(str(firstName))
        up_exp.middleName = (middleName is not None and
                             rstring(str(middleName)) or None)
        up_exp.lastName = rstring(str(lastName))
        up_exp.email = rstring(str(email))
        up_exp.institution = (
            (institution != "" and institution is not None) and
            rstring(str(institution)) or None)

        admin_serv = self.getAdminService()
        admin_serv.updateSelf(up_exp)
        defultGroup = self.getObject(
            "ExperimenterGroup", long(defaultGroupId))._obj
        admin_serv.setDefaultGroup(up_exp, defultGroup)
        self.changeActiveGroup(defultGroup.id)

    def setDefaultGroup(self, group_id, exp_id=None):
        """
        Sets the default group for the specified experimenter, or current user
        if not specified.
        """
        group_id = long(group_id)
        exp_id = (exp_id is not None and long(exp_id) or
                  self.getEventContext().userId)
        admin_serv = self.getAdminService()
        admin_serv.setDefaultGroup(
            ExperimenterI(exp_id, False), ExperimenterGroupI(group_id, False))

    def updatePermissions(self, obj, permissions):
        """
        Allow to change the permission on the object.

        @param obj      A wrapped entity or an unloaded reference to an
                        entity. Not null.
        @type obj       BlitzObjectWrapper
        @param perm     The permissions value for this entity. Not null.
        @type perm      PermissionsI
        """

        admin_serv = self.getAdminService()
        if permissions is not None:
            logger.warning("WARNING: changePermissions was called!!!")
            admin_serv.changePermissions(obj._obj, permissions)

    def saveObject(self, obj):
        """
        Provide method for directly updating object graphs. Act recursively on
        the entire object graph, replacing placeholders and details where
        necessary, and then "merging" the final graph. This means that the
        objects that are passed into methods are copied over to new instances
        which are then returned.
        The original objects should be discarded.

        @param obj      An entity or an unloaded reference to an entity. Not
                        null.
        @type obj       ObjectI
        """
        u = self.getUpdateService()
        u.saveObject(obj, self.SERVICE_OPTS)

    def saveArray(self, objs):
        """
        Provide method for directly updating list of object graphs. Act
        recursively on the entire object graph, replacing placeholders and
        details where necessary, and then "merging" the final graph. This
        means that the objects that are passed into methods are copied over to
        new instances which are then returned.
        The original objects should be discarded.

        @param obj      List of entities or an unloaded references to an
                        entity. Not null.
        @type obj       L{ObjectI}
        """
        u = self.getUpdateService()
        u.saveArray(objs, self.SERVICE_OPTS)

    def saveAndReturnObject(self, obj):
        """
        Provide method for directly updating object graphs and return it. Act
        recursively on the entire object graph, replacing placeholders and
        details where necessary, and then "merging" the final graph. This
        means that the objects that are passed into methods are copied over to
        new instances which are then returned.
        The original objects should be discarded.

        @param obj      An entity or an unloaded reference to an entity. Not
                        null.
        @type obj       ObjectI
        @return         Saved object
        @rtype          ObjectI
        """
        u = self.getUpdateService()
        res = u.saveAndReturnObject(obj, self.SERVICE_OPTS)
        res.unload()
        obj = omero.gateway.BlitzObjectWrapper(self, res)
        return obj

    def saveAndReturnId(self, obj):
        """
        Provide method for directly updating object graphs and return ID. Act
        recursively on the entire object graph, replacing placeholders and
        details where necessary, and then "merging" the final graph. This
        means that the objects that are passed into methods are copied over to
        new instances which are then returned.
        The original objects should be discarded.

        @param obj      An entity or an unloaded reference to an entity. Not
                        null.
        @type obj       ObjectI
        @return         ID of saved object
        @rtype          Long
        """
        u = self.getUpdateService()
        res = u.saveAndReturnObject(obj, self.SERVICE_OPTS)
        res.unload()
        return res.id.val

    def saveAndReturnFile(self, binary, oFile_id):
        """
        Provide method for directly updating a file object and return binary.
        Assumes that the checksum algorithm used for file integrity
        verification is SHA-1.

        @param binary       Binary. Not null.
        @type binary        String
        @param oFile_id     File Id in order to manage the state of the
                            service. Not null.
        @type oFile_id      Long
        @return             Shallow copy of file.
        """

        store = self.createRawFileStore()
        store.setFileId(oFile_id, self.SERVICE_OPTS)
        pos = 0
        rlen = 0
        hash = hash_sha1()

        for chunk in binary.chunks():
            rlen = len(chunk)
            store.write(chunk, pos, rlen)
            hash.update(chunk)
            pos = pos + rlen
        ofile = store.save(self.SERVICE_OPTS)
        store.close()

        serverhash = ofile.hash.val
        clienthash = hash.hexdigest()

        if serverhash != clienthash:
            msg = ("SHA-1 checksums do not match in file upload: client has"
                   " %s but server has %s" % (clienthash, serverhash))
            logger.error(msg)
            raise Exception(msg)

        return ofile

    ##############################################
    # IShare

    def getShare(self, oid):
        """
        Gets share for the given share id.

        @param oid:     Share ID.
        @type oid:      Long
        @return:        ShareWrapper or None
        @rtype:         L{ShareWrapper}
        """

        sh_serv = self.getShareService()
        sh = sh_serv.getShare(long(oid))
        if sh is not None:
            return ShareWrapper(self, sh)
        else:
            return None

    def getOwnShares(self):
        """
        Gets all owned shares for the current user.

        @return:    Shares that user owns
        @rtype:     L{ShareWrapper} generator
        """

        sh = self.getShareService()
        for e in sh.getOwnShares(False):
            yield ShareWrapper(self, e)

    def getMemberShares(self):
        """
        Gets all shares where current user is a member.

        @return:    Shares that user is a member of
        @rtype:     L{ShareWrapper} generator
        """

        sh = self.getShareService()
        for e in sh.getMemberShares(False):
            yield ShareWrapper(self, e)

    def getMemberCount(self, share_ids):
        """
        Returns a map from share id to the count of total members (including
        the owner). This is represented by ome.model.meta.ShareMember links.

        @param share_ids:   List of IDs
        @type share_ids:    List of Longs
        @return:            Dict of shareId: member-count
        @rtype:             Dict of long: long
        """

        sh = self.getShareService()
        return sh.getMemberCount(share_ids)

    def getCommentCount(self, share_ids):
        """
        Returns a map from share id to comment count.

        @param share_ids:   List of IDs
        @type share_ids:    List of Longs
        @return:            Dict of shareId: comment-count
        @rtype:             Dict of long: long
        """

        sh = self.getShareService()
        return sh.getCommentCount(share_ids)

    def getContents(self, share_id):
        """
        Looks up all items belonging to the share, wrapped in object wrapper

        @param share_id:    share ID
        @type share_id:     Long
        @return:            Share contents
        @rtype:             L{omero.gateway.BlitzObjectWrapper} generator
        """

        sh = self.getShareService()
        for e in sh.getContents(long(share_id)):
            try:
                obj = omero.gateway.ImageWrapper(self, e)
            except:
                obj = omero.gateway.BlitzObjectWrapper(self, None)
                obj._obj = e
            yield obj

    def getComments(self, share_id):
        """
        Looks up all comments which belong to the share, wrapped in object
        wrapper

        @param share_id:    share ID
        @type share_id:     Long
        @return:            Share comments
        @rtype:             L{AnnotationWrapper} generator
        """

        sh = self.getShareService()
        for e in sh.getComments(long(share_id)):
            yield AnnotationWrapper(self, e)

    def getAllMembers(self, share_id):
        """
        Get all {@link Experimenter users} who are a member of the share.

        @param share_id:    share ID
        @type share_id:     Long
        @return:            Members of share
        @rtype:             L{ExperimenterWrapper} generator
        """

        sh = self.getShareService()
        for e in sh.getAllMembers(long(share_id)):
            yield ExperimenterWrapper(self, e)

    def getAllGuests(self, share_id):
        """
        Get the email addresses for all share guests.

        @param share_id:    share ID
        @type share_id:     Long
        @return:            List of e-mail addresses
        @rtype:             List of Strings
        """

        sh = self.getShareService()
        return sh.getAllGuests(long(share_id))

    def getAllUsers(self, share_id):
        """
        Get a single set containing the login names of the users as well email
        addresses for guests.

        @param share_id:    share ID
        @type share_id:     Long
        @return:            List of usernames and e-mail addresses
        @rtype:             List of Strings
        """

        sh = self.getShareService()
        return sh.getAllUsers(long(share_id))

    def addComment(self, host, share_id, comment):
        sh = self.getShareService()
        new_cm = sh.addComment(long(share_id), str(comment))

        self.getShare(long(share_id))
        sh_type = sh.getContentSize(share_id) > 0 and "share" or "discussion"
        subject = "OMERO.%s %s" % (sh_type, share_id)
        body = "%s added new comment.\n\n%s\n\n%s URL: %s\n" % (
            self.getUser().getFullName(), str(comment), sh_type.title(), host)
        sh.notifyMembersOfShare(long(share_id), subject, body, False)
        return CommentAnnotationWrapper(self, new_cm)

    def removeImage(self, share_id, image_id):
        sh = self.getShareService()
        img = self.getObject("Image", image_id)
        sh.removeObject(long(share_id), img._obj)

    def createShare(self, host, images, message, members, enable,
                    expiration=None):
        sh = self.getShareService()
        items = [i._obj for i in images]
        ms = [m._obj for m in members]
        sid = sh.createShare(
            message, rtime(expiration), items, ms, [], enable)
        sh_type = len(images) > 0 and "share" or "discussion"
        body = "%s\n\n%s URL: %s\n" % (message, sh_type.title(), host)
        subject = "OMERO.%s %s" % (sh_type, sid)
        sh.notifyMembersOfShare(sid, subject, body, False)
        return sid

    def updateShareOrDiscussion(self, host, share_id, message, add_members,
                                rm_members, enable, expiration=None):
        sh = self.getShareService()
        sh.setDescription(long(share_id), message)
        sh.setExpiration(long(share_id), rtime(expiration))
        sh.setActive(long(share_id), enable)
        sh_type = sh.getContentSize(share_id) > 0 and "share" or "discussion"
        if len(add_members) > 0:
            sh.addUsers(long(share_id), add_members)
            share = self.getShare(long(share_id))
            body = "%s\n\n%s URL: %s\n" % (
                share.message, sh_type.title(), host)
            subject = "OMERO.%s %s" % (sh_type, share_id)
            sh.notifyMembersOfShare(share_id, subject, body, False)
        if len(rm_members) > 0:
            sh.removeUsers(long(share_id), rm_members)
        return share_id

    ##############################################
    # History methods                        ##

    # def getLastAcquiredImages (self):
    #    tm = self.getTimelineService()
    #    p = omero.sys.Parameters()
    #    p.map = {}
    #    f = omero.sys.Filter()
    #    f.ownerId = rlong(self.getEventContext().userId)
    #    f.groupId = rlong(self.getEventContext().groupId)
    #    f.limit = rint(6)
    #    p.theFilter = f
    #    for e in tm.getMostRecentObjects(['Image'], p, False)["Image"]:
    #        yield ImageWrapper(self, e)

    def listLastImportedImages(self):
        """
        Retrieve most recent imported images
        controlled by the security system.

        @return:            Generator yielding Images
        @rtype:             L{ImageWrapper} generator
        """

        tm = self.getTimelineService()
        p = omero.sys.Parameters()
        p.map = {}
        f = omero.sys.Filter()
        f.ownerId = rlong(self.getEventContext().userId)
        f.groupId = rlong(self.getEventContext().groupId)
        f.limit = rint(10)
        p.theFilter = f
        for e in tm.getMostRecentObjects(
                ['Image'], p, False, self.SERVICE_OPTS)["Image"]:
            yield ImageWrapper(self, e)

    def listMostRecentShares(self):
        """
        Retrieve most recent shares
        controlled by the security system.

        @return:    Generator yielding SessionAnnotationLink
        @rtype:     L{ShareWrapper} generator
        """

        tm = self.getTimelineService()
        p = omero.sys.Parameters()
        p.map = {}
        f = omero.sys.Filter()
        f.ownerId = rlong(self.getEventContext().userId)
        f.limit = rint(10)
        p.theFilter = f
        for e in tm.getMostRecentShareCommentLinks(p, self.SERVICE_OPTS):
            yield ShareWrapper(self, e.parent)

    def listMostRecentShareComments(self):
        """
        Retrieve most recent share comments
        controlled by the security system.

        @return:    Generator yielding SessionAnnotationLink
        @rtype:     L{SessionCommentWrapper} generator
        """

        tm = self.getTimelineService()
        p = omero.sys.Parameters()
        p.map = {}
        f = omero.sys.Filter()
        f.ownerId = rlong(self.getEventContext().userId)
        f.limit = rint(10)
        p.theFilter = f
        for e in tm.getMostRecentShareCommentLinks(p, self.SERVICE_OPTS):
            yield AnnotationWrapper(
                self, e.child, link=ShareWrapper(self, e.parent))

    def listMostRecentComments(self):
        """
        Retrieve most recent comment annotations
        controlled by the security system.

        @return:    Generator yielding BlitzObjectWrapper
        @rtype:     L{BlitzObjectWrapper} generator
        """

        tm = self.getTimelineService()
        p = omero.sys.Parameters()
        p.map = {}
        f = omero.sys.Filter()
        f.ownerId = rlong(self.getEventContext().userId)
        f.groupId = rlong(self.getEventContext().groupId)
        f.limit = rint(10)
        p.theFilter = f
        for e in tm.getMostRecentAnnotationLinks(
                None, ['CommentAnnotation'], None, p, self.SERVICE_OPTS):
            yield omero.gateway.BlitzObjectWrapper(self, e)

    def listMostRecentTags(self):
        """
        Retrieve most recent tag annotations
        controlled by the security system.

        @return:    Generator yielding BlitzObjectWrapper
        @rtype:     L{BlitzObjectWrapper} generator
        """

        tm = self.getTimelineService()
        p = omero.sys.Parameters()
        p.map = {}
        f = omero.sys.Filter()
        # f.ownerId = rlong(self.getEventContext().userId)
        f.groupId = rlong(self.getEventContext().groupId)
        f.limit = rint(200)
        p.theFilter = f
        for e in tm.getMostRecentAnnotationLinks(
                None, ['TagAnnotation'], None, p, self.SERVICE_OPTS):
            yield omero.gateway.BlitzObjectWrapper(self, e.child)

    def getDataByPeriod(self, start, end, eid, otype=None, page=None):
        """
        Retrieve given data objects by the given period of time
        controlled by the security system.

        @param start        Starting data
        @type start         Long
        @param end          Finishing data
        @type end           Long
        @param otype        Data type: Project, Dataset, Image
        @type otype         String
        @return:            Map of project, dataset and image lists
        @rtype:             Map
        """
        tm = self.getTimelineService()

        p = omero.sys.ParametersI()
        p.exp(eid)
        if page is not None:
            p.page(((int(page)-1)*settings.PAGE), settings.PAGE)
        else:
            p.page(None, 100)

        im_list = list()
        ds_list = list()
        pr_list = list()

        if otype is not None and otype in ("Image", "Dataset", "Project"):
            otype = otype.title()
            for e in tm.getByPeriod(
                    [otype], rtime(long(start)), rtime(long(end)), p, True,
                    self.SERVICE_OPTS)[otype]:
                wrapper = KNOWN_WRAPPERS.get(otype.title(), None)
                im_list.append(wrapper(self, e))
        else:
            res = tm.getByPeriod(
                ['Image', 'Dataset', 'Project'], rtime(long(start)),
                rtime(long(end)), p, True, self.SERVICE_OPTS)
            try:
                for e in res['Image']:
                    im_list.append(ImageWrapper(self, e))
            except:
                pass
            try:
                for e in res['Dataset']:
                    ds_list.append(DatasetWrapper(self, e))
            except:
                pass
            try:
                for e in res['Project']:
                    pr_list.append(ProjectWrapper(self, e))
            except:
                pass
        return {'project': pr_list, 'dataset': ds_list, 'image': im_list}

    def countDataByPeriod(self, start, end, eid, otype=None):
        """
        Counts given data objects by the given period of time
        controlled by the security system.

        @param start        Starting data
        @type start         Long
        @param end          Finishing data
        @type end           Long
        @param otype        Data type: Project, Dataset, Image
        @type otype         String
        @return:            Counter
        @rtype:             Long
        """
        tm = self.getTimelineService()
        p = omero.sys.Parameters()
        p.map = {}
        f = omero.sys.Filter()
        f.ownerId = rlong(eid)
        # f.groupId = rlong(self.getEventContext().groupId)
        p.theFilter = f
        if otype == 'image':
            return tm.countByPeriod(
                ['Image'], rtime(long(start)), rtime(long(end)), p,
                self.SERVICE_OPTS)['Image']
        elif otype == 'dataset':
            return tm.countByPeriod(
                ['Dataset'], rtime(long(start)), rtime(long(end)), p,
                self.SERVICE_OPTS)['Dataset']
        elif otype == 'project':
            return tm.countByPeriod(
                ['Project'], rtime(long(start)), rtime(long(end)), p,
                self.SERVICE_OPTS)['Project']
        else:
            c = tm.countByPeriod(
                ['Image', 'Dataset', 'Project'], rtime(long(start)),
                rtime(long(end)), p, self.SERVICE_OPTS)
            return c['Image']+c['Dataset']+c['Project']

    def getEventsByPeriod(self, start, end, eid):
        """
        Retrieve event log objects by the given period of time
        controlled by the security system.

        @param start        Starting data
        @type start         Long
        @param end          Finishing data
        @type end           Long
        @return:            List of event logs
        @rtype:             List
        """
        tm = self.getTimelineService()
        p = omero.sys.Parameters()
        p.map = {}
        f = omero.sys.Filter()
        f.limit = rint(100000)
        try:
            f.groupId = rlong(self.SERVICE_OPTS.getOmeroGroup())
        except:
            f.groupId = rlong(self.getEventContext().groupId)
        f.ownerId = rlong(eid or self.getEventContext().userId)
        p.theFilter = f
        service_opts = self.createServiceOptsDict()
        service_opts.setOmeroGroup(str(f.groupId.val))
        return tm.getEventLogsByPeriod(rtime(start), rtime(end), p,
                                       service_opts)
        # yield EventLogWrapper(self, e)

    def regroupFilesets(self, dsIds, fsIds):
        """
        For each Fileset, make sure all the Images are in the same Dataset
        as each other.
        We choose a 'target' Dataset that already has one of the Fileset
        Images in it, and is in the dsIds list.
        This method is used when preparing to chgrp the specified datasets
        """

        for fileset in self.getObjects("Fileset", fsIds):
            gid = fileset.getDetails().group.id.val
            self.SERVICE_OPTS.setOmeroGroup(gid)
            # all these need to be in same Dataset
            fsImgs = fileset.copyImages()
            # find one of the Datasets (obj_ids) that contains one of these
            # images...
            target_ds = None
            for i in fsImgs:
                for d in i.listParents():
                    if d.id in dsIds:
                        target_ds = d.id
                        break
                if target_ds is not None:
                    break
            # move ALL fs images into that Dataset
            for i in fsImgs:
                correct_dataset = False
                for plink in i.getParentLinks():
                    if plink.parent.id != target_ds:
                        self.deleteObjectDirect(plink._obj)
                    else:
                        correct_dataset = True
                if not correct_dataset:
                    link = omero.model.DatasetImageLinkI()
                    link.setChild(omero.model.ImageI(i.getId(), False))
                    link.setParent(omero.model.DatasetI(target_ds, False))
                    self.saveObject(link)

        # conn.chgrpObjects(dtype, obj_ids, group_id, container_id)

omero.gateway.BlitzGateway = OmeroWebGateway


class OmeroWebSafeCallWrapper(OmeroGatewaySafeCallWrapper):  # pragma: no cover
    """
    Function or method wrapper that handles L{Ice.ObjectNotExistException}
    by re-creating the server side proxy.
    """

    def handle_exception(self, e, *args, **kwargs):
        if e.__class__ is Ice.ObjectNotExistException:
            # Restored proxy object re-creation logic from the pre-#5835
            # version of # _safeCallWrap() from omero.gateway. (See #6365)
            logger.warn('Attempting to re-create proxy and re-call method.')
            try:
                self.proxyObjectWrapper._obj = \
                    self.proxyObjectWrapper._create_func()
                func = getattr(self.proxyObjectWrapper._obj, self.attr)
                return func(*args, **kwargs)
            except Exception, e:
                self.debug(e.__class__.__name__, args, kwargs)
                raise
        else:
            super(OmeroWebSafeCallWrapper, self).handle_exception(
                e, *args, **kwargs)


omero.gateway.SafeCallWrapper = OmeroWebSafeCallWrapper


<<<<<<< HEAD
class OmeroRestrictionWrapper (object):

    def canDownload(self):
        """
        Determines if the current user can Download raw data linked to that
        object. The canDownload() property is set on objects:
        Image, Fileset, FileAnnotation as it is read from the server,
        based on the current user, event context and group permissions.

        :rtype:     Boolean
        :return:    True if user can download.
        """
        return not self.getDetails().getPermissions().isRestricted(
            omero.constants.permissions.DOWNLOAD)


=======
>>>>>>> 19ca92e4
class OmeroWebObjectWrapper (object):

    annotation_counter = None

    def countParents(self):
        l = self.listParents()
        if l is not None:
            return len(l)

    def countAnnotations(self):
        """
        Count on annotations linked to the object and set the value
        on the custom fiels 'annotation_counter'.

        @return     Counter
        """

        if self.annotation_counter is not None:
            return self.annotation_counter
        else:
            container = self._conn.getContainerService()
            m = container.getCollectionCount(
                self._obj.__class__.__name__,
                type(self._obj).ANNOTATIONLINKS, [self._oid], None)
            if m[self._oid] > 0:
                self.annotation_counter = m[self._oid]
                return self.annotation_counter
            else:
                return None

    def getPermissions(self):
        p = None
        if self.details.getPermissions() is None:
            return 'unknown'
        else:
            p = self.details.getPermissions()
        if p.isGroupWrite():
            flag = 'Read-Write'
        elif p.isGroupAnnotate():
            flag = 'Read-Annotate'
        elif p.isGroupRead():
            flag = 'Read-Only'
        elif p.isUserRead():
            flag = 'Private'
        else:
            flag = p
        return flag

    def warpName(self):
        """
        Warp name of the object if names is longer then 30 characters.

        @return     Warped string.
        """

        try:
            l = len(self.name)
            if l < 30:
                return self.name
            elif l >= 30:
                splited = []
                for v in range(0, len(self.name), 30):
                    splited.append(self.name[v:v+30]+"\n")
                return "".join(splited)
        except:
            logger.info(traceback.format_exc())
            return self.name

    def getPermsCss(self):
        """
        Returns a string that can be used as classes on an html element to
        indicate the permissions flags of the object. E.g. "canEdit canLink"
        Flags/classes are canEdit, canAnnotate, canLink, canDelete
        """
        flags = []
        if self.canEdit():
            flags.append("canEdit")
        if self.canAnnotate():
            flags.append("canAnnotate")
        if self.canLink():
            flags.append("canLink")
        if self.canDelete():
            flags.append("canDelete")
        if self.canChgrp():
            flags.append("canChgrp")
        return " ".join(flags)

    def setRating(self, rating):
        """
        Add a rating (long) annotation to the object, or update an existing
        rating.
        If rating is zero, we remove any existing rating annotation.
        """
        rating_ns = omero.constants.metadata.NSINSIGHTRATING
        parent_type = self.OMERO_CLASS
        userid = self._conn.getUserId()

        ratingAnns = list(self._conn.getAnnotationLinks(
            parent_type, parent_ids=[self.id], ns=rating_ns))
        # filter for links I own
        ratingAnns = [r for r in ratingAnns
                      if r.getDetails().owner.id.val == userid]
        ratingLink = ratingAnns and ratingAnns[0] or None

        def getLinkCount(annId):
            linkCount = 0
            for parentType in ["Project", "Dataset", "Image", "Screen",
                               "Plate", "PlateAcquisition", "Well"]:
                annLinks = list(self._conn.getAnnotationLinks(
                    parentType, ann_ids=[annId]))
                linkCount += len(annLinks)
            return linkCount

        def addRating(value):
            if value == 0:
                return
            ratingAnn = omero.model.LongAnnotationI()
            ratingAnn.setLongValue(rlong(value))
            ratingAnn.setNs(rstring(rating_ns))
            self._conn.SERVICE_OPTS.setOmeroGroup(
                self.getDetails().group.id.val)
            ratingAnn = self._conn.getUpdateService().saveAndReturnObject(
                ratingAnn, self._conn.SERVICE_OPTS)
            self.linkAnnotation(AnnotationWrapper(self._conn, ratingAnn))

        if ratingLink is not None:
            ratingAnn = ratingLink.getChild()
            # if rating is only used by this object, we can update or delete
            if getLinkCount(ratingAnn.id) == 1:
                if rating > 0:
                    ratingAnn.setLongValue(rlong(rating))
                    ratingAnn.save()
                else:
                    self._conn.deleteObjectDirect(ratingLink._obj)
                    self._conn.deleteObjectDirect(ratingAnn._obj)
            # otherwise, unlink and create a new rating
            else:
                self._conn.deleteObjectDirect(ratingLink._obj)
                addRating(rating)
        else:
            addRating(rating)


class ExperimenterWrapper(OmeroWebObjectWrapper,
                          omero.gateway.ExperimenterWrapper):
    """
    omero_model_ExperimenterI class wrapper overwrite
    omero.gateway.ExperimenterWrapper and extend OmeroWebObjectWrapper.
    """

    ldapUser = None

    def __prepare__(self, **kwargs):
        super(ExperimenterWrapper, self).__prepare__(**kwargs)
        if 'ldapUser' in kwargs:
            self.annotation_counter = kwargs['ldapUser']

    def isEditable(self):
        return self.omeName.lower() not in ('guest')

    def isLdapUser(self):
        """
        Return DN of the specific experimenter if uses LDAP authentication
        (has set dn on password table) or None.
        @param eid: experimenter ID
        @type eid: L{Long}
        @return: Distinguished Name
        @rtype: String
        """

        if self.ldap:
            admin_serv = self._conn.getAdminService()
            self.ldapUser = admin_serv.lookupLdapAuthExperimenter(self.id)
        return self.ldapUser

    def getDefaultGroup(self):
        geMap = self.copyGroupExperimenterMap()
        if self.sizeOfGroupExperimenterMap() > 0 and geMap[0] is not None:
            return ExperimenterGroupWrapper(self._conn, geMap[0].parent)
        return None

    def getOtherGroups(self, excluded_names=("user", "guest"),
                       excluded_ids=list()):
        for gem in self.copyGroupExperimenterMap():
            if gem is None:
                continue
            flag = False
            if gem.parent.name.val in excluded_names:
                flag = True
            if gem.parent.id.val in excluded_ids:
                flag = True
            if not flag:
                yield ExperimenterGroupWrapper(self._conn, gem.parent)

omero.gateway.ExperimenterWrapper = ExperimenterWrapper


class ExperimenterGroupWrapper(OmeroWebObjectWrapper,
                               omero.gateway.ExperimenterGroupWrapper):
    """
    omero_model_ExperimenterGroupI class wrapper overwrite
    omero.gateway.ExperimenterGroupWrapper
    and extend OmeroWebObjectWrapper.
    """

    def isEditable(self):
        return self.name.lower() not in ('guest', 'user')

    def loadLeadersAndMembers(self):
        """
        Returns lists of 'leaders' and 'members' of the specified group
        (default is current group) as a dict with those keys.

        @return:    {'leaders': list L{ExperimenterWrapper},
                     'colleagues': list L{ExperimenterWrapper}}
        @rtype:     dict
        """
        self.leaders, self.colleagues = self.groupSummary()
        self.leaders.sort(key=lambda x: x.getLastName().lower())
        self.colleagues.sort(key=lambda x: x.getLastName().lower())
        # Only show 'All Members' option if configured, and we're not in a
        # private group
        if (self.details.permissions.isGroupRead() or self._conn.isAdmin() or
                self.isOwner()):
            self.all = True

    def getOwners(self):
        for gem in self.copyGroupExperimenterMap():
            if gem is None:
                continue
            if gem.owner.val:
                yield ExperimenterWrapper(self._conn, gem.child)

    def getOwnersNames(self):
        owners = list()
        for e in self.getOwners():
            owners.append(e.getFullName())
        return ", ".join(owners)

    def getMembers(self, excluded_omename=list(), excluded_ids=list()):
        for gem in self.copyGroupExperimenterMap():
            if gem is None:
                continue
            flag = False
            if gem.child.omeName.val in excluded_omename:
                flag = True
            if gem.parent.id.val in excluded_ids:
                flag = True
            if not flag:
                yield ExperimenterWrapper(self._conn, gem.child)

    def isOwner(self):
        """ Returns True if current user is Owner of this group """
        return self.getId() in self._conn.getEventContext().leaderOfGroups

    def isLocked(self):
        if self.name == "user":
            return True
        elif self.name == "system":
            return True
        elif self.name == "guest":
            return True
        else:
            False

omero.gateway.ExperimenterGroupWrapper = ExperimenterGroupWrapper


class ProjectWrapper(OmeroWebObjectWrapper, omero.gateway.ProjectWrapper):
    """
    omero_model_ProjectI class wrapper overwrite omero.gateway.ProjectWrapper
    and extend OmeroWebObjectWrapper.
    """

    annotation_counter = None

    def __prepare__(self, **kwargs):
        super(ProjectWrapper, self).__prepare__(**kwargs)
        if 'annotation_counter' in kwargs:
            self.annotation_counter = kwargs['annotation_counter']

omero.gateway.ProjectWrapper = ProjectWrapper


class DatasetWrapper(OmeroWebObjectWrapper, omero.gateway.DatasetWrapper):
    """
    omero_model_DatasetI class wrapper overwrite omero.gateway.DatasetWrapper
    and extends OmeroWebObjectWrapper.
    """

    annotation_counter = None

    def __prepare__(self, **kwargs):
        super(DatasetWrapper, self).__prepare__(**kwargs)
        if 'annotation_counter' in kwargs:
            self.annotation_counter = kwargs['annotation_counter']
        if 'link' in kwargs:
            self.link = 'link' in kwargs and kwargs['link'] or None

omero.gateway.DatasetWrapper = DatasetWrapper

<<<<<<< HEAD
class ImageWrapper (OmeroWebObjectWrapper, OmeroRestrictionWrapper, omero.gateway.ImageWrapper):
=======

class ImageWrapper(OmeroWebObjectWrapper, omero.gateway.ImageWrapper):
>>>>>>> 19ca92e4
    """
    omero_model_ImageI class wrapper overwrite omero.gateway.ImageWrapper
    and extends OmeroWebObjectWrapper.
    """

    annotation_counter = None

    def __prepare__(self, **kwargs):
        super(ImageWrapper, self).__prepare__(**kwargs)
        if 'annotation_counter' in kwargs:
            self.annotation_counter = kwargs['annotation_counter']
        if 'link' in kwargs:
            self.link = 'link' in kwargs and kwargs['link'] or None

    """
    This override standard omero.gateway.ImageWrapper.getChannels
    and catch exceptions.
    """

    def getPixelSizeXMicrons(self):
        """
        Helper for calling getPixelSizeX(units="MICROMETER") in templates
        """
        size = self.getPixelSizeX(units="MICROMETER")
        if size is None:
            return 0
        return size.getValue()

    def getPixelSizeYMicrons(self):
        """
        Helper for calling getPixelSizeX(units="MICROMETER") in templates
        """
        size = self.getPixelSizeY(units="MICROMETER")
        if size is None:
            return 0
        return size.getValue()

    def getPixelSizeZMicrons(self):
        """
        Helper for calling getPixelSizeX(units="MICROMETER") in templates
        """
        size = self.getPixelSizeZ(units="MICROMETER")
        if size is None:
            return 0
        return size.getValue()

    def getChannels(self):
        try:
            return super(ImageWrapper, self).getChannels()
        except Exception:
            logger.error('Failed to load channels:', exc_info=True)
            return None

    def showOriginalFilePaths(self):
        """
        This determines whether we want to show the paths of
        Original Imported Files.
        """
        return super(ImageWrapper, self).countFilesetFiles() > 0

    def getFilesetImages(self):
        """
        Returns a list of the 'sibling' images (including this one) that
        belong to this image's Fileset. Sorted by name.
        If Image has no Fileset, return an empty list.

        @rtype:     List of {ImageWrapper}
        """
        fileset = self.getFileset()
        if fileset is not None:
            fsImgs = fileset.copyImages()
            fsImgs.sort(key=lambda x: x.getName().lower())
            return fsImgs
        return []

    def getInplaceImportCmd(self):
        """
        Returns the command used to do import transfer for this image,
        E.g. 'ln', or empty string if not in-place imported.
        """
        inplace = self.getInplaceImport()
        if inplace and inplace in TRANSFERS:
            return TRANSFERS[inplace]
        return ""


omero.gateway.ImageWrapper = ImageWrapper


class PlateWrapper(OmeroWebObjectWrapper, omero.gateway.PlateWrapper):

    """
    omero_model_PlateI class wrapper overwrite omero.gateway.PlateWrapper
    and extends OmeroWebObjectWrapper.
    """

    annotation_counter = None

    def __prepare__(self, **kwargs):
        super(PlateWrapper, self).__prepare__(**kwargs)
        if 'annotation_counter' in kwargs:
            self.annotation_counter = kwargs['annotation_counter']
        if 'link' in kwargs:
            self.link = 'link' in kwargs and kwargs['link'] or None

omero.gateway.PlateWrapper = PlateWrapper


class WellWrapper(OmeroWebObjectWrapper, omero.gateway.WellWrapper):
    """
    omero_model_ImageI class wrapper overwrite omero.gateway.ImageWrapper
    and extends OmeroWebObjectWrapper.
    """

    annotation_counter = None

    def __prepare__(self, **kwargs):
        super(WellWrapper, self).__prepare__(**kwargs)
        if 'annotation_counter' in kwargs:
            self.annotation_counter = kwargs['annotation_counter']
        if 'link' in kwargs:
            self.link = 'link' in kwargs and kwargs['link'] or None

omero.gateway.WellWrapper = WellWrapper


class PlateAcquisitionWrapper(OmeroWebObjectWrapper,
                              omero.gateway.PlateAcquisitionWrapper):

    """
    omero_model_PlateI class wrapper overwrite omero.gateway.PlateWrapper
    and extends OmeroWebObjectWrapper.
    """

    annotation_counter = None

    def __prepare__(self, **kwargs):
        super(PlateAcquisitionWrapper, self).__prepare__(**kwargs)
        if 'annotation_counter' in kwargs:
            self.annotation_counter = kwargs['annotation_counter']

omero.gateway.PlateAcquisitionWrapper = PlateAcquisitionWrapper


class ScreenWrapper (OmeroWebObjectWrapper, omero.gateway.ScreenWrapper):
    """
    omero_model_ScreenI class wrapper overwrite omero.gateway.ScreenWrapper
    and extends OmeroWebObjectWrapper.
    """

    annotation_counter = None

    def __prepare__(self, **kwargs):
        super(ScreenWrapper, self).__prepare__(**kwargs)
        if 'annotation_counter' in kwargs:
            self.annotation_counter = kwargs['annotation_counter']

class FileAnnotationWrapper (OmeroRestrictionWrapper, omero.gateway.FileAnnotationWrapper):
    """
    omero_model_FileAnnotationI class wrapper extends AnnotationWrapper.
    """
    pass


omero.gateway.ScreenWrapper = ScreenWrapper


class EventLogWrapper (omero.gateway.BlitzObjectWrapper):
    """
    omero_model_EventLogI class wrapper extends
    omero.gateway.BlitzObjectWrapper.
    """

    LINK_CLASS = "EventLog"


class ShareWrapper (omero.gateway.BlitzObjectWrapper):
    """
    omero_model_ShareI class wrapper extends BlitzObjectWrapper.
    """

    def getShareType(self):
        if self.itemCount == 0:
            return "Discussion"
        else:
            return "Share"

    def isEmpty(self):
        if self.itemCount == 0:
            return True
        return False

    def getExpireDate(self):
        """
        Gets the end date for the share

        @return:    End Date-time
        @rtype:     datetime object
        """

        # workaround for problem of year 2038
        try:
            d = self.started+self.timeToLive
            if d > 2051222400000:
                return datetime(2035, 1, 1, 0, 0, 0)
            return datetime.fromtimestamp(d / 1000)
        except:
            logger.info(traceback.format_exc())
        return None

    def getStartDate(self):
        """
        Gets the start date of the share

        @return:    Start Date-time
        @rtype:     datetime object
        """

        return datetime.fromtimestamp(self.getStarted()/1000)

    def isExpired(self):
        """
        Returns True if we are past the end date of the share

        @return:    True if share expired
        @rtype:     Boolean
        """

        # workaround for problem of year 2038
        now = time.time()
        try:
            d = long(self.started+self.timeToLive)
            if (d / 1000) > now:
                return False
            return True
        except:
            logger.info(traceback.format_exc())
        return None

    def isOwned(self):
        """
        Returns True if share is owned by the current user

        @return:    True if owned
        @rtype:     Boolean
        """

        try:
            if self.owner.id.val == self._conn.getEventContext().userId:
                return True
        except:
            logger.error(traceback.format_exc())
        return False

    def getOwner(self):
        """
        The owner of this share

        @return:    Owner
        @rtype:     L{ExperimenterWrapper}
        """

        return omero.gateway.ExperimenterWrapper(self._conn, self.owner)

omero.gateway.refreshWrappers()<|MERGE_RESOLUTION|>--- conflicted
+++ resolved
@@ -2072,7 +2072,6 @@
 omero.gateway.SafeCallWrapper = OmeroWebSafeCallWrapper
 
 
-<<<<<<< HEAD
 class OmeroRestrictionWrapper (object):
 
     def canDownload(self):
@@ -2089,8 +2088,6 @@
             omero.constants.permissions.DOWNLOAD)
 
 
-=======
->>>>>>> 19ca92e4
 class OmeroWebObjectWrapper (object):
 
     annotation_counter = None
@@ -2392,12 +2389,8 @@
 
 omero.gateway.DatasetWrapper = DatasetWrapper
 
-<<<<<<< HEAD
+
 class ImageWrapper (OmeroWebObjectWrapper, OmeroRestrictionWrapper, omero.gateway.ImageWrapper):
-=======
-
-class ImageWrapper(OmeroWebObjectWrapper, omero.gateway.ImageWrapper):
->>>>>>> 19ca92e4
     """
     omero_model_ImageI class wrapper overwrite omero.gateway.ImageWrapper
     and extends OmeroWebObjectWrapper.
