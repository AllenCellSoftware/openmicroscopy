--- conflicted
+++ resolved
@@ -741,141 +741,6 @@
             container.description = None
         self.conn.saveObject(container)
 
-<<<<<<< HEAD
-=======
-    def move(self, parent, destination):
-        if self.project is not None:
-            return 'Cannot move project.'
-        elif self.dataset is not None:
-            if destination[0] == 'dataset':
-                return 'Cannot move dataset to dataset'
-            elif destination[0] == 'project':
-                up_pdl = None
-                pdls = self.dataset.getParentLinks()
-                already_there = None
-
-                for pdl in pdls:
-                    if pdl.parent.id.val == long(destination[1]):
-                        already_there = True
-                    if pdl.parent.id.val == long(parent[1]):
-                        up_pdl = pdl
-                if already_there:
-                    if long(parent[1]) != long(destination[1]):
-                        self.conn.deleteObject(up_pdl._obj)
-                else:
-                    new_pr = self.conn.getObject("Project", destination[1])
-                    if parent[0] not in ('experimenter', 'orphaned'):
-                        up_pdl.setParent(new_pr._obj)
-                        self.conn.saveObject(up_pdl._obj)
-                    else:
-                        up_pdl = omero.model.ProjectDatasetLinkI()
-                        up_pdl.setChild(self.dataset._obj)
-                        up_pdl.setParent(new_pr._obj)
-                        self.conn.saveObject(up_pdl)
-            elif destination[0] == 'experimenter':
-                up_pdl = None
-                for p in self.dataset.getParentLinks():
-                    if p.parent.id.val == long(parent[1]):
-                        up_pdl = p
-                        self.conn.deleteObject(up_pdl._obj)
-            elif destination[0] == 'orphaned':
-                return ('Cannot move dataset to %s.' %
-                        self.conn.getOrphanedContainerSettings()[1])
-            else:
-                return 'Destination not supported.'
-        elif self.image is not None:
-            if destination[0] == 'dataset':
-                up_dsl = None
-                # gets every links for child
-                dsls = self.image.getParentLinks()
-                already_there = None
-
-                # checks links
-                for dsl in dsls:
-                    # if is already linked to destination
-                    if dsl.parent.id.val == long(destination[1]):
-                        already_there = True
-                    # gets old parent to update or delete
-                    if dsl.parent.id.val == long(parent[1]):
-                        up_dsl = dsl
-                if already_there:
-                    # delete link to not duplicate
-                    if long(parent[1]) != long(destination[1]):
-                        self.conn.deleteObject(up_dsl._obj)
-                else:
-                    # update link to new destination
-                    new_ds = self.conn.getObject("Dataset", destination[1])
-                    if parent[0] not in ('experimenter', 'orphaned'):
-                        up_dsl.setParent(new_ds._obj)
-                        self.conn.saveObject(up_dsl._obj)
-                    else:
-                        up_dsl = omero.model.DatasetImageLinkI()
-                        up_dsl.setChild(self.image._obj)
-                        up_dsl.setParent(new_ds._obj)
-                        self.conn.saveObject(up_dsl)
-            elif destination[0] == 'project':
-                return 'Cannot move image to project.'
-            elif (destination[0] == 'experimenter' or
-                    destination[0] == 'orphaned'):
-                if parent[0] != destination[0]:
-                    up_dsl = None
-                    # gets every links for child
-                    dsls = list(self.image.getParentLinks())
-                    if len(dsls) == 1:
-                        # gets old parent to delete
-                        if dsls[0].parent.id.val == long(parent[1]):
-                            up_dsl = dsls[0]
-                            self.conn.deleteObject(up_dsl._obj)
-                    else:
-                        return ('This image is linked in multiple places.'
-                                ' Please unlink the image first.')
-            else:
-                return 'Destination not supported.'
-        elif self.screen is not None:
-            return 'Cannot move screen.'
-        elif self.plate is not None:
-            if destination[0] == 'plate':
-                return 'Cannot move plate to plate'
-            elif destination[0] == 'screen':
-                up_spl = None
-                spls = self.plate.getParentLinks()
-                already_there = None
-
-                for spl in spls:
-                    if spl.parent.id.val == long(destination[1]):
-                        already_there = True
-                    if spl.parent.id.val == long(parent[1]):
-                        up_spl = spl
-                if already_there:
-                    if long(parent[1]) != long(destination[1]):
-                        self.conn.deleteObject(up_spl._obj)
-                else:
-                    new_sc = self.conn.getObject("Screen", destination[1])
-                    if parent[0] not in ('experimenter', 'orphaned'):
-                        up_spl.setParent(new_sc._obj)
-                        self.conn.saveObject(up_spl._obj)
-                    else:
-                        up_spl = omero.model.ScreenPlateLinkI()
-                        up_spl.setChild(self.plate._obj)
-                        up_spl.setParent(new_sc._obj)
-                        self.conn.saveObject(up_spl)
-            elif (destination[0] == 'experimenter' or
-                    destination[0] == 'orphaned'):
-                if parent[0] != destination[0]:
-                    up_spl = None
-                    # gets every links for child
-                    spls = list(self.plate.getParentLinks())
-                    for spl in spls:
-                        if spl.parent.id.val == long(parent[1]):
-                            self.conn.deleteObject(spl._obj)
-                            break
-            else:
-                return 'Destination not supported.'
-        else:
-            return 'No data was chosen.'
-        return
-
->>>>>>> 991c41bb
     def remove(self, parents, index, tag_owner_id=None):
         """
         Removes the current object (file, tag, comment, dataset, plate, image)
@@ -931,187 +796,6 @@
                 raise AttributeError(
                     "Attribute not specified. Cannot be removed.")
 
-<<<<<<< HEAD
-        # Having removed comment from all parents, we can delete if orphan
-        if self.comment:
-            orphan = True
-
-            # Use delete Dry Run...
-            cid = self.comment.getId()
-            command = Delete2(targetObjects={"CommentAnnotation": [cid]},
-                              dryRun=True)
-            cb = self.conn.c.submit(command)
-            # ...to check for any remaining links
-            rsp = cb.getResponse()
-            cb.close(True)
-            for parentType in ["Project", "Dataset", "Image", "Screen",
-                               "Plate", "PlateAcquisition", "Well"]:
-                key = 'ome.model.annotations.%sAnnotationLink' % parentType
-                if key in rsp.deletedObjects:
-                    orphan = False
-                    break
-            if orphan:
-                self.conn.deleteObject(self.comment._obj)
-
-=======
-    def removemany(self, images):
-        if self.dataset is not None:
-            dil = self.dataset.getParentLinks('image', images)
-            if dil is not None:
-                self.conn.deleteObject(dil._obj)
-        else:
-            raise AttributeError(
-                "Attribute not specified. Cannot be removed.")
-
-    ##########################################################
-    # Copy
-
-    def paste(self, destination):
-        if self.project is not None:
-            return 'Cannot paste project.'
-        elif self.dataset is not None:
-            if destination[0] == 'dataset':
-                return 'Cannot paste dataset to dataset'
-            elif destination[0] == 'project':
-                pdls = self.dataset.getParentLinks()
-                already_there = None
-
-                for pdl in pdls:
-                    if pdl.parent.id.val == long(destination[1]):
-                        already_there = True
-                if already_there:
-                    return 'Dataset is already there.'
-                else:
-                    new_pr = self.conn.getObject("Project", destination[1])
-                    up_pdl = omero.model.ProjectDatasetLinkI()
-                    up_pdl.setChild(self.dataset._obj)
-                    up_pdl.setParent(new_pr._obj)
-                    self.conn.saveObject(up_pdl)
-            else:
-                return 'Destination not supported.'
-        elif self.image is not None:
-            if destination[0] == 'dataset':
-                # gets every links for child
-                dsls = self.image.getParentLinks()
-                already_there = None
-
-                # checks links
-                for dsl in dsls:
-                    # if is already linked to destination
-                    if dsl.parent.id.val == long(destination[1]):
-                        already_there = True
-                if already_there:
-                    return 'Image is already there.'
-                else:
-                    # update link to new destination
-                    new_ds = self.conn.getObject("Dataset", destination[1])
-                    up_dsl = omero.model.DatasetImageLinkI()
-                    up_dsl.setChild(self.image._obj)
-                    up_dsl.setParent(new_ds._obj)
-                    self.conn.saveObject(up_dsl)
-            elif destination[0] == 'project':
-                return 'Cannot copy image to project.'
-            else:
-                return 'Destination not supported.'
-        elif self.screen is not None:
-            return 'Cannot paste screen.'
-        elif self.plate is not None:
-            if destination[0] == 'plate':
-                return 'Cannot move plate to plate'
-            elif destination[0] == 'screen':
-                spls = self.plate.getParentLinks()
-                already_there = None
-
-                for spl in spls:
-                    if spl.parent.id.val == long(destination[1]):
-                        already_there = True
-                if already_there:
-                    return 'Plate is already there.'
-                else:
-                    new_sc = self.conn.getObject("Screen", destination[1])
-                    up_spl = omero.model.ScreenPlateLinkI()
-                    up_spl.setChild(self.plate._obj)
-                    up_spl.setParent(new_sc._obj)
-                    self.conn.saveObject(up_spl)
-            else:
-                return 'Destination not supported.'
-        else:
-            return 'No data was chosen.'
-
-    def copyImageToDataset(self, source, destination=None):
-        if destination is None:
-            # gets every links for child
-            dsls = self.conn.getDatasetImageLinks(source[1])
-            dslIds = [dsl._obj.id.val for dsl in dsls]
-            self.conn.deleteObjects("DatasetImageLink", dslIds, wait=True)
-        else:
-            im = self.conn.getObject("Image", source[1])
-            ds = self.conn.getObject("Dataset", destination[1])
-            new_dsl = omero.model.DatasetImageLinkI()
-            new_dsl.setChild(im._obj)
-            new_dsl.setParent(ds._obj)
-            self.conn.saveObject(new_dsl)
-
-    def copyImagesToDataset(self, images, dataset):
-        if dataset is not None and dataset[0] is not "dataset":
-            ims = self.conn.getObjects("Image", images)
-            ds = self.conn.getObject("Dataset", dataset[1])
-            link_array = list()
-            for im in ims:
-                new_dsl = omero.model.DatasetImageLinkI()
-                new_dsl.setChild(im._obj)
-                new_dsl.setParent(ds._obj)
-                link_array.append(new_dsl)
-            self.conn.saveArray(link_array)
-        raise AttributeError("Destination not supported")
-
-    def copyDatasetToProject(self, source, destination=None):
-        if destination is not None and destination[0] is not "project":
-            ds = self.conn.getObject("Dataset", source[1])
-            pr = self.conn.getObject("Project", destination[1])
-            new_pdl = omero.model.ProjectDatasetLinkI()
-            new_pdl.setChild(ds._obj)
-            new_pdl.setParent(pr._obj)
-            self.conn.saveObject(new_pdl)
-        raise AttributeError("Destination not supported")
-
-    def copyDatasetsToProject(self, datasets, project):
-        if project is not None and project[0] is not "project":
-            dss = self.conn.getObjects("Dataset", datasets)
-            pr = self.conn.getObject("Project", project[1])
-            link_array = list()
-            for ds in dss:
-                new_pdl = omero.model.ProjectDatasetLinkI()
-                new_pdl.setChild(ds._obj)
-                new_pdl.setParent(pr._obj)
-                link_array.append(new_pdl)
-            self.conn.saveArray(link_array)
-        raise AttributeError("Destination not supported")
-
-    def copyPlateToScreen(self, source, destination=None):
-        if destination is not None and destination[0] is not "screen":
-            pl = self.conn.getObject("Plate", source[1])
-            sc = self.conn.getObject("Screen", destination[1])
-            new_spl = omero.model.ScreenPlateLinkI()
-            new_spl.setChild(pl._obj)
-            new_spl.setParent(sc._obj)
-            self.conn.saveObject(new_spl)
-        raise AttributeError("Destination not supported")
-
-    def copyPlatesToScreen(self, plates, screen):
-        if screen is not None and screen[0] is not "screen":
-            pls = self.conn.getObjects("Plate", plates)
-            sc = self.conn.getObject("Screen", screen[1])
-            link_array = list()
-            for pl in pls:
-                new_spl = omero.model.ScreenPlateLinkI()
-                new_spl.setChild(pl._obj)
-                new_spl.setParent(sc._obj)
-                link_array.append(new_spl)
-            self.conn.saveArray(link_array)
-        raise AttributeError("Destination not supported")
->>>>>>> 991c41bb
-
     ##########################################################
     # Delete
 
