--- conflicted
+++ resolved
@@ -41,7 +41,8 @@
     prSize = 0
 
     c_size = 0
-    moreResults = False     # Indicates that search returned a full page of batchSize
+    # Indicates that search returned a full page of batchSize
+    moreResults = False
 
     def __init__(self, conn, **kw):
         BaseController.__init__(self, conn)
@@ -80,17 +81,7 @@
         def doSearch(searchType):
             """ E.g. searchType is 'images' """
             objType = searchType[0:-1]  # remove 's'
-<<<<<<< HEAD
-            obj_list = list(self.conn.searchObjects([objType],
-                    query,
-                    created,
-                    fields=fields,
-                    batchSize=batchSize,
-                    searchGroup=searchGroup,
-                    ownedBy=ownedBy,
-                    useAcquisitionDate=useAcquisitionDate))
-            return obj_list
-=======
+
             obj_list = list(self.conn.searchObjects(
                 [objType],
                 query,
@@ -100,16 +91,7 @@
                 searchGroup=searchGroup,
                 ownedBy=ownedBy,
                 useAcquisitionDate=useAcquisitionDate))
-            obj_ids = [o.id for o in obj_list]
-            im_annotation_counter = self.conn.getCollectionCount(
-                objType.title(), "annotationLinks", obj_ids)
-
-            im_list_with_counters = []
-            for o in obj_list:
-                o.annotation_counter = im_annotation_counter.get(o.id)
-                im_list_with_counters.append(o)
-            return im_list_with_counters
->>>>>>> f1d10ee3
+            return obj_list
 
         self.containers = {}
         resultCount = 0
