--- conflicted
+++ resolved
@@ -524,10 +524,6 @@
     /** The <code>Login</code> icon. */
     public static final int			LOGIN = 156;
 
-    /** The <code>ImageJ Viewer</code> icon. */
-    public static final int          VIEWER_IJ = 157;
-
-    
     /** The <code>Analysis</code> icon. */
     public static final int         ANALYSIS_RUN = 157;
     
@@ -545,16 +541,16 @@
     
     /** The 48x48 <code>Move</code> icon. */
     public static final int           MOVE_48 = 162;
+    
+    /** The <code>ImageJ Viewer</code> icon. */
+    public static final int          VIEWER_IJ = 163;
     
     /** 
      * The maximum ID used for the icon IDs.
      * Allows to correctly build arrays for direct indexing. 
      */
-<<<<<<< HEAD
-    private static final int          MAX_ID = 157;
-=======
-    private static final int          MAX_ID = 162;
->>>>>>> 796354d3
+    private static final int          MAX_ID = 163;
+
     
     /** Paths of the icon files. */
     private static String[]     relPaths = new String[MAX_ID+1];
@@ -728,16 +724,13 @@
         relPaths[PLATE_ACQUISITION_ANNOTATED] = "plateAcquisition_annotated16.png";
         relPaths[TAG_OTHER_OWNER] = "nuvola_knotes_group16.png";
         relPaths[LOGIN] = "nuvola_login16.png";
-<<<<<<< HEAD
         relPaths[VIEWER_IJ] = "imageJ16.png";
-=======
         relPaths[ANALYSIS_RUN] = "nuvola_script_run16.png";
         relPaths[ANALYSIS_48] = "nuvola_kcmsystem48.png";
         relPaths[ANALYSIS] = "nuvola_kcmsystem16.png";
         relPaths[MOVE_22] = "nuvola_download_manager22.png";
         relPaths[MOVE_FAILED_22] = "nuvola_download_manager22.png";
         relPaths[MOVE_48] = "nuvola_folder_image48.png";
->>>>>>> 796354d3
     }
     
     /** The sole instance. */
