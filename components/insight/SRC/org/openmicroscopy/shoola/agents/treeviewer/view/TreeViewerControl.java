/*
 * org.openmicroscopy.shoola.agents.treeviewer.view.TreeViewerControl
 *
 *------------------------------------------------------------------------------
 *  Copyright (C) 2006 University of Dundee. All rights reserved.
 *
 *
 * 	This program is free software; you can redistribute it and/or modify
 *  it under the terms of the GNU General Public License as published by
 *  the Free Software Foundation; either version 2 of the License, or
 *  (at your option) any later version.
 *  This program is distributed in the hope that it will be useful,
 *  but WITHOUT ANY WARRANTY; without even the implied warranty of
 *  MERCHANTABILITY or FITNESS FOR A PARTICULAR PURPOSE.  See the
 *  GNU General Public License for more details.
 *  
 *  You should have received a copy of the GNU General Public License along
 *  with this program; if not, write to the Free Software Foundation, Inc.,
 *  51 Franklin Street, Fifth Floor, Boston, MA 02110-1301 USA.
 *
 *------------------------------------------------------------------------------
 */

package org.openmicroscopy.shoola.agents.treeviewer.view;


//Java imports
import java.awt.Component;
import java.awt.Point;
import java.awt.event.ActionEvent;
import java.awt.event.WindowAdapter;
import java.awt.event.WindowEvent;
import java.awt.event.WindowFocusListener;
import java.beans.PropertyChangeEvent;
import java.beans.PropertyChangeListener;
import java.io.File;
import java.util.ArrayList;
import java.util.Collection;
import java.util.HashMap;
import java.util.Iterator;
import java.util.List;
import java.util.Map;
import java.util.Set;
import java.util.Map.Entry;
import javax.swing.Icon;
import javax.swing.JComponent;
import javax.swing.JMenu;
import javax.swing.JMenuItem;
import javax.swing.JTabbedPane;
import javax.swing.WindowConstants;
import javax.swing.event.ChangeEvent;
import javax.swing.event.ChangeListener;
import javax.swing.event.MenuEvent;
import javax.swing.event.MenuKeyEvent;
import javax.swing.event.MenuKeyListener;
import javax.swing.event.MenuListener;

//Third-party libraries
import org.jdesktop.swingx.JXTaskPane;
import org.jdesktop.swingx.JXTaskPaneContainer;

//Application-internal dependencies
import org.openmicroscopy.shoola.agents.dataBrowser.view.DataBrowser;
import org.openmicroscopy.shoola.agents.metadata.view.MetadataViewer;
import org.openmicroscopy.shoola.agents.treeviewer.IconManager;
import org.openmicroscopy.shoola.agents.treeviewer.TreeViewerAgent;
import org.openmicroscopy.shoola.agents.treeviewer.actions.ActivatedUserAction;
import org.openmicroscopy.shoola.agents.treeviewer.actions.ActivationAction;
import org.openmicroscopy.shoola.agents.treeviewer.actions.AddAction;
import org.openmicroscopy.shoola.agents.treeviewer.actions.BrowserSelectionAction;
import org.openmicroscopy.shoola.agents.treeviewer.actions.ClearAction;
import org.openmicroscopy.shoola.agents.treeviewer.actions.CreateAction;
import org.openmicroscopy.shoola.agents.treeviewer.actions.CreateObjectWithChildren;
import org.openmicroscopy.shoola.agents.treeviewer.actions.CreateTopContainerAction;
import org.openmicroscopy.shoola.agents.treeviewer.actions.DownloadAction;
import org.openmicroscopy.shoola.agents.treeviewer.actions.EditorAction;
import org.openmicroscopy.shoola.agents.treeviewer.actions.ExitApplicationAction;
import org.openmicroscopy.shoola.agents.treeviewer.actions.FinderAction;
import org.openmicroscopy.shoola.agents.treeviewer.actions.FullScreenViewerAction;
import org.openmicroscopy.shoola.agents.treeviewer.actions.GroupSelectionAction;
import org.openmicroscopy.shoola.agents.treeviewer.actions.ImportAction;
import org.openmicroscopy.shoola.agents.treeviewer.actions.InspectorVisibilityAction;
import org.openmicroscopy.shoola.agents.treeviewer.actions.LogOffAction;
import org.openmicroscopy.shoola.agents.treeviewer.actions.ManageObjectAction;
import org.openmicroscopy.shoola.agents.treeviewer.actions.ManageRndSettingsAction;
import org.openmicroscopy.shoola.agents.treeviewer.actions.ManagerAction;
import org.openmicroscopy.shoola.agents.treeviewer.actions.MetadataVisibilityAction;
import org.openmicroscopy.shoola.agents.treeviewer.actions.NewObjectAction;
import org.openmicroscopy.shoola.agents.treeviewer.actions.PasswordResetAction;
import org.openmicroscopy.shoola.agents.treeviewer.actions.PersonalManagementAction;
import org.openmicroscopy.shoola.agents.treeviewer.actions.RefreshExperimenterData;
import org.openmicroscopy.shoola.agents.treeviewer.actions.RefreshTreeAction;
import org.openmicroscopy.shoola.agents.treeviewer.actions.RemoveExperimenterNode;
import org.openmicroscopy.shoola.agents.treeviewer.actions.RollOverAction;
import org.openmicroscopy.shoola.agents.treeviewer.actions.SearchAction;
import org.openmicroscopy.shoola.agents.treeviewer.actions.SendFeedbackAction;
import org.openmicroscopy.shoola.agents.treeviewer.actions.SwitchUserAction;
import org.openmicroscopy.shoola.agents.treeviewer.actions.TaggingAction;
import org.openmicroscopy.shoola.agents.treeviewer.actions.TreeViewerAction;
import org.openmicroscopy.shoola.agents.treeviewer.actions.BrowseContainerAction;
import org.openmicroscopy.shoola.agents.treeviewer.actions.UploadScriptAction;
import org.openmicroscopy.shoola.agents.treeviewer.actions.ViewImageAction;
import org.openmicroscopy.shoola.agents.treeviewer.actions.ViewInPlugin;
import org.openmicroscopy.shoola.agents.treeviewer.actions.ViewOtherAction;
import org.openmicroscopy.shoola.agents.treeviewer.browser.Browser;
import org.openmicroscopy.shoola.agents.treeviewer.cmd.CopyCmd;
import org.openmicroscopy.shoola.agents.treeviewer.cmd.CutCmd;
import org.openmicroscopy.shoola.agents.treeviewer.cmd.DeleteCmd;
import org.openmicroscopy.shoola.agents.treeviewer.cmd.PasteCmd;
import org.openmicroscopy.shoola.agents.treeviewer.cmd.PasteRndSettingsCmd;
import org.openmicroscopy.shoola.agents.treeviewer.util.AddExistingObjectsDialog;
import org.openmicroscopy.shoola.agents.treeviewer.util.AdminDialog;
import org.openmicroscopy.shoola.agents.treeviewer.util.GenericDialog;
import org.openmicroscopy.shoola.agents.treeviewer.util.OpenWithDialog;
import org.openmicroscopy.shoola.agents.util.browser.TreeImageDisplay;
import org.openmicroscopy.shoola.agents.util.DataObjectRegistration;
import org.openmicroscopy.shoola.agents.util.SelectionWizard;
import org.openmicroscopy.shoola.agents.util.ViewerSorter;
import org.openmicroscopy.shoola.agents.util.finder.Finder;
import org.openmicroscopy.shoola.agents.util.ui.EditorDialog;
import org.openmicroscopy.shoola.agents.util.ui.UserManagerDialog;
import org.openmicroscopy.shoola.env.Environment;
import org.openmicroscopy.shoola.env.LookupNames;
import org.openmicroscopy.shoola.env.data.model.AdminObject;
import org.openmicroscopy.shoola.env.data.model.ApplicationData;
import org.openmicroscopy.shoola.env.data.model.DownloadActivityParam;
import org.openmicroscopy.shoola.env.data.model.FigureActivityParam;
import org.openmicroscopy.shoola.env.data.model.FigureParam;
import org.openmicroscopy.shoola.env.data.model.ScriptActivityParam;
import org.openmicroscopy.shoola.env.data.model.ScriptObject;
import org.openmicroscopy.shoola.env.ui.UserNotifier;
import org.openmicroscopy.shoola.util.ui.JXTaskPaneContainerSingle;
import org.openmicroscopy.shoola.util.ui.LoadingWindow;
import org.openmicroscopy.shoola.util.ui.UIUtilities;
import org.openmicroscopy.shoola.util.ui.filechooser.FileChooser;
import pojos.DataObject;
import pojos.DatasetData;
import pojos.ExperimenterData;
import pojos.GroupData;
import pojos.ImageData;
import pojos.PlateData;
import pojos.WellData;
import pojos.WellSampleData;


/** 
 * The {@link TreeViewer}'s controller. 
 *
 * @author  Jean-Marie Burel &nbsp;&nbsp;&nbsp;&nbsp;
 * 				<a href="mailto:j.burel@dundee.ac.uk">j.burel@dundee.ac.uk</a>
 * @version 2.2
 * <small>
 * (<b>Internal version:</b> $Revision$ $Date$)
 * </small>
 * @since OME2.2
 */
class TreeViewerControl
 	implements ChangeListener, PropertyChangeListener, WindowFocusListener
{

	/** Identifies the <code>Browse action</code> in the Edit menu. */
	static final Integer	BROWSE = Integer.valueOf(1);

	/** Identifies the <code>Create object action</code> in the File menu. */
	static final Integer	CREATE_OBJECT = Integer.valueOf(3);

	/** Identifies the <code>Copy object action</code> in the Edit menu. */
	static final Integer	COPY_OBJECT = Integer.valueOf(4);

	/** Identifies the <code>Paste object action</code> in the Edit menu. */
	static final Integer	PASTE_OBJECT = Integer.valueOf(5);

	/** Identifies the <code>Delete object action</code> in the Edit menu. */
	static final Integer	DELETE_OBJECT = Integer.valueOf(6);

	/** 
	 * Identifies the <code>Hierarchy Explorer</code> action in the View menu. 
	 */
	static final Integer	HIERARCHY_EXPLORER = Integer.valueOf(7);

	/** Identifies the <code>Images Explorer</code> action in the View menu. */
	static final Integer	IMAGES_EXPLORER = Integer.valueOf(9);

	/** Identifies the <code>Find action </code>in the Edit menu. */
	static final Integer	FIND = Integer.valueOf(10);

	/** Identifies the <code>Exit action</code> in the File menu. */
	static final Integer    EXIT = Integer.valueOf(14);

	/** Identifies the <code>Clear action</code> in the Edit menu. */
	static final Integer    CLEAR = Integer.valueOf(15);

	/** Identifies the <code>Add action</code> in the Edit menu. */
	static final Integer    ADD_OBJECT = Integer.valueOf(16);

	/** Identifies the <code>Create project</code> in the File menu. */
	static final Integer    CREATE_TOP_PROJECT = Integer.valueOf(17);

	/** 
	 * Identifies the <code>Refresh tree action</code> in the 
	 * File menu.
	 */
	static final Integer    REFRESH_TREE = Integer.valueOf(18);

	/** 
	 * Identifies the <code>Manager</code> in the 
	 * File menu.
	 */
	static final Integer    MANAGER = Integer.valueOf(19);

	/** 
	 * Identifies the <code>Cut action</code> in the 
	 * Edit menu.
	 */
	static final Integer    CUT_OBJECT = Integer.valueOf(21);

	/** 
	 * Identifies the <code>Activation action</code> in the 
	 * Edit menu.
	 */
	static final Integer    ACTIVATION = Integer.valueOf(22);

	/** 
	 * Identifies the <code>Switch user action</code> in the 
	 * File menu.
	 */
	static final Integer    SWITCH_USER = Integer.valueOf(23);

	/** Identifies the <code>Roll over action</code>. */
	static final Integer    ROLL_OVER = Integer.valueOf(26);

	/** Identifies the <code>Remove from display action</code>. */
	static final Integer    REMOVE_FROM_DISPLAY = Integer.valueOf(27);

	/** Identifies the <code>Refresh experimenter action</code>. */
	static final Integer    REFRESH_EXPERIMENTER = Integer.valueOf(29);

	/** Identifies the <code>Paste rendering settings action</code>. */
	static final Integer    PASTE_RND_SETTINGS = Integer.valueOf(31);

	/** Identifies the <code>Copy rendering settings action</code>. */
	static final Integer    COPY_RND_SETTINGS = Integer.valueOf(32);
	
	/** Identifies the <code>Reset rendering settings action</code>. */
	static final Integer    RESET_RND_SETTINGS = Integer.valueOf(33);
	
	/** Identifies the <code>Search action</code>. */
	static final Integer    SEARCH = Integer.valueOf(34);
	
	/** Identifies the <code>Tags action</code>. */
	static final Integer    TAGS_EXPLORER = Integer.valueOf(35);
	
	/** Identifies the <code>Set rendering settings</code>. */
	static final Integer    SET_RND_SETTINGS = Integer.valueOf(36);
	
	/** Identifies the <code>Create dataset</code> in the File menu. */
	static final Integer    CREATE_TOP_DATASET = Integer.valueOf(37);
	
	/** Identifies the <code>Create tag</code> in the File menu. */
	static final Integer    CREATE_TOP_TAG = Integer.valueOf(38);
	
	/** Identifies the <code>Screens Explorer</code> action in the View menu. */
	static final Integer	SCREENS_EXPLORER = Integer.valueOf(39);
	
	/** Identifies the <code>Create project</code> in the File menu. */
	static final Integer    CREATE_TOP_SCREEN = Integer.valueOf(40);
	
	/** Identifies the <code>View action</code> in the Edit menu. */
	static final Integer	VIEW = Integer.valueOf(41);
	
	/** Identifies the <code>Create project</code> in the File menu. */
	static final Integer    NEW_OBJECT = Integer.valueOf(42);
	
	/** Identifies the <code>Launch Editor</code> in the menu. */
	static final Integer    EDITOR_NO_SELECTION = Integer.valueOf(43);
	
	/** Identifies the <code>Files Explorer</code> action in the View menu. */
	static final Integer	FILES_EXPLORER = Integer.valueOf(44);
	
	/** Identifies the <code>Create tag set</code> in the File menu. */
	static final Integer    CREATE_TOP_TAG_SET = Integer.valueOf(45);
	
	/** Identifies the <code>Create tag sets or tags</code> in the menu. */
	static final Integer    NEW_TAG_OBJECT = Integer.valueOf(46);
	
	/** Identifies the <code>Add or remove tag</code> in the menu. */
	static final Integer    TAGGING = Integer.valueOf(47);
	
	/** Identifies the <code>Launch Editor</code> in the menu. */
	static final Integer    EDITOR_WITH_SELECTION = Integer.valueOf(48);
	
	/** Identifies the <code>Launch Editor</code> in the menu. */
	static final Integer    EDITOR_NEW_WITH_SELECTION = Integer.valueOf(49);
	
	/** Identifies the <code>Show/hide inspector</code> in the menu. */
	static final Integer    INSPECTOR = Integer.valueOf(50);
	
	/** 
	 * Identifies the <code>File System Explorer</code> action in the View menu.
	 */
	static final Integer    FILE_SYSTEM_EXPLORER = Integer.valueOf(52);
	
	/** Identifies the <code>Import</code> in the menu. */
	static final Integer    IMPORT = Integer.valueOf(53);
	
	/** Identifies the <code>Download</code> in the menu. */
	static final Integer    DOWNLOAD = Integer.valueOf(54);

	/** Identifies the <code>Browse w/o thumbnails</code> in the menu. */
	static final Integer    BROWSE_NO_THUMBNAILS = Integer.valueOf(55);
	
	/** Identifies the <code>View with Other</code> in the menu. */
	static final Integer    VIEWER_WITH_OTHER = Integer.valueOf(56);
	
	/** Identifies the <code>Personal</code> in the menu. */
	static final Integer   PERSONAL = Integer.valueOf(57);
	
	/** Identifies the <code>Full Screen</code> in the menu. */
	static final Integer   FULLSCREEN = Integer.valueOf(58);
	
	/** Identifies the <code>Metadata display</code> in the menu. */
	static final Integer   METADATA = Integer.valueOf(59);
	
	/** Identifies the <code>Personal</code> in the menu. */
	static final Integer   UPLOAD_SCRIPT = Integer.valueOf(60);
	
	/** Identifies the <code>Create group</code> in the File menu. */
	static final Integer    CREATE_TOP_GROUP = Integer.valueOf(61);
	
	/** Identifies the <code>Create experimenter</code> in the File menu. */
	static final Integer    CREATE_TOP_EXPERIMENTER = Integer.valueOf(62);
	
	/** Identifies the <code>Reset Password</code> action. */
	static final Integer    RESET_PASSWORD = Integer.valueOf(63);
	
	/** Identifies the <code>Reset the rendering settings action</code>. */
	static final Integer    SET_OWNER_RND_SETTINGS = Integer.valueOf(64);
	
	/** Identifies the <code>Send comment action</code>. */
	static final Integer    SEND_COMMENT = Integer.valueOf(65);
	
	/** Identifies the <code>Activated action</code>. */
	static final Integer    USER_ACTIVATED = Integer.valueOf(66);
	
	/** Identifies the <code>Import</code> action. */
	static final Integer    IMPORT_NO_SELECTION = Integer.valueOf(67);
	
<<<<<<< HEAD
	/** Identifies the <code>Log off</code> action. */
	static final Integer    LOG_OFF = Integer.valueOf(68);
	
	/** Identifies the <code>Create dataset</code> in the File menu. */
	static final Integer    CREATE_DATASET_FROM_SELECTION = Integer.valueOf(69);
=======
	/** Identifies the <code>View In ImageJ</code> in the menu. */
	static final Integer    VIEW_IN_IJ = Integer.valueOf(68);
>>>>>>> a05ead99
	
	/** 
	 * Reference to the {@link TreeViewer} component, which, in this context,
	 * is regarded as the Model.
	 */
	private TreeViewer      				model;

	/** Reference to the View. */
	private TreeViewerWin   				view;

	/** Maps actions ids onto actual <code>Action</code> object. */
	private Map<Integer, TreeViewerAction>	actionsMap;

	/** The tab pane listener. */
	private ChangeListener  				tabsListener;

	/** The loading window. */
	private LoadingWindow   				loadingWindow;
	
	/**
	 * Downloads the possible script.
	 * 
	 * @param param The parameter holding the script.
	 */
	private void downloadScript(ScriptActivityParam param)
	{
		FileChooser chooser = new FileChooser(view, FileChooser.SAVE, 
				"Download", "Select where to download the file.", null, 
				true);
		IconManager icons = IconManager.getInstance();
		chooser.setTitleIcon(icons.getIcon(IconManager.DOWNLOAD_48));
		chooser.setSelectedFileFull(param.getScript().getName());
		chooser.setApproveButtonText("Download");
		final long id = param.getScript().getScriptID();
		chooser.addPropertyChangeListener(new PropertyChangeListener() {
		
			public void propertyChange(PropertyChangeEvent evt) {
				String name = evt.getPropertyName();
				if (FileChooser.APPROVE_SELECTION_PROPERTY.equals(name)) {
					File[] files = (File[]) evt.getNewValue();
					File folder = files[0];
					IconManager icons = IconManager.getInstance();
					DownloadActivityParam activity;
					activity = new DownloadActivityParam(id, 
							DownloadActivityParam.ORIGINAL_FILE,
							folder, icons.getIcon(IconManager.DOWNLOAD_22));
					UserNotifier un = 
						TreeViewerAgent.getRegistry().getUserNotifier();
					un.notifyActivity(activity);
				}
			}
		});
		chooser.centerDialog();
	}
	
	/** 
	 * Handles the selection of a <code>JXTaskPane</code>.
	 * 
	 * @param pane The selected component.
	 */
	private void handleTaskPaneSelection(JXTaskPane pane)
	{
		JXTaskPaneContainerSingle container = 
			(JXTaskPaneContainerSingle) pane.getParent();
		if (pane.isCollapsed() && container.hasTaskPaneExpanded()) return;
		int state = model.getState();
		if (state == TreeViewer.READY || state == TreeViewer.NEW) {
			model.clearFoundResults();
			if (!container.hasTaskPaneExpanded())
				model.setSelectedBrowser(null, true);
			else {
				if (pane instanceof TaskPaneBrowser) {
					TaskPaneBrowser p = (TaskPaneBrowser) pane;
					if (p.getBrowser() != null)
						model.setSelectedBrowser(p.getBrowser(), true);
					else {
						model.setSelectedBrowser(null, true);
						model.showSearch();
					}
				} else {
					model.setSelectedBrowser(null, true);
				}
			}
		} else pane.setCollapsed(true);
	}
	
	/** Helper method to create all the UI actions. */
	private void createActions()
	{
		actionsMap.put(BROWSE, new BrowseContainerAction(model));
		actionsMap.put(BROWSE_NO_THUMBNAILS, 
				new BrowseContainerAction(model, false));
		actionsMap.put(CREATE_OBJECT, new CreateAction(model));
		actionsMap.put(COPY_OBJECT, new ManageObjectAction(model, 
				ManageObjectAction.COPY));
		actionsMap.put(DELETE_OBJECT, new ManageObjectAction(model, 
				ManageObjectAction.REMOVE));
		actionsMap.put(PASTE_OBJECT, new ManageObjectAction(model, 
				ManageObjectAction.PASTE));
		actionsMap.put(CUT_OBJECT, new ManageObjectAction(model, 
				ManageObjectAction.CUT));
		actionsMap.put(SCREENS_EXPLORER, 
				new BrowserSelectionAction(model, Browser.SCREENS_EXPLORER));
		actionsMap.put(HIERARCHY_EXPLORER, 
				new BrowserSelectionAction(model, Browser.PROJECTS_EXPLORER));
		actionsMap.put(TAGS_EXPLORER, 
				new BrowserSelectionAction(model, Browser.TAGS_EXPLORER));
		actionsMap.put(IMAGES_EXPLORER, 
				new BrowserSelectionAction(model, Browser.IMAGES_EXPLORER));
		actionsMap.put(FILES_EXPLORER, 
				new BrowserSelectionAction(model, Browser.FILES_EXPLORER));
		actionsMap.put(FILE_SYSTEM_EXPLORER, new BrowserSelectionAction(model, 
						Browser.FILE_SYSTEM_EXPLORER));
		actionsMap.put(FIND,  new FinderAction(model));
		actionsMap.put(CLEAR, new ClearAction(model));
		actionsMap.put(EXIT, new ExitApplicationAction(model));
		actionsMap.put(ADD_OBJECT,  new AddAction(model));
		actionsMap.put(CREATE_TOP_PROJECT,  
				new CreateTopContainerAction(model, 
						CreateTopContainerAction.PROJECT));
		actionsMap.put(CREATE_TOP_DATASET,  
				new CreateTopContainerAction(model, 
						CreateTopContainerAction.DATASET));
		actionsMap.put(CREATE_TOP_TAG,  
				new CreateTopContainerAction(model, 
						CreateTopContainerAction.TAG));
		actionsMap.put(REFRESH_TREE, new RefreshTreeAction(model));
		actionsMap.put(MANAGER, new ManagerAction(model));
		actionsMap.put(ACTIVATION, new ActivationAction(model));
		actionsMap.put(SWITCH_USER, new SwitchUserAction(model));
		actionsMap.put(ROLL_OVER, new RollOverAction(model));
		actionsMap.put(REMOVE_FROM_DISPLAY, new RemoveExperimenterNode(model));
		actionsMap.put(REFRESH_EXPERIMENTER, 
				new RefreshExperimenterData(model));
		actionsMap.put(PASTE_RND_SETTINGS, new ManageRndSettingsAction(model, 
				ManageRndSettingsAction.PASTE));
		actionsMap.put(COPY_RND_SETTINGS, new ManageRndSettingsAction(model, 
				ManageRndSettingsAction.COPY));
		actionsMap.put(RESET_RND_SETTINGS, new ManageRndSettingsAction(model, 
				ManageRndSettingsAction.RESET));
		actionsMap.put(SET_OWNER_RND_SETTINGS, 
				new ManageRndSettingsAction(model, 
				ManageRndSettingsAction.SET_OWNER_SETTING));
		actionsMap.put(SEARCH, new SearchAction(model));
		actionsMap.put(SET_RND_SETTINGS, new ManageRndSettingsAction(model, 
				ManageRndSettingsAction.SET_MIN_MAX));
		actionsMap.put(CREATE_TOP_SCREEN, 
				new CreateTopContainerAction(model, 
						CreateTopContainerAction.SCREEN));
		actionsMap.put(VIEW, new ViewImageAction(model));
		actionsMap.put(NEW_OBJECT, new NewObjectAction(model, 
								NewObjectAction.NEW_CONTAINERS));
		actionsMap.put(EDITOR_NO_SELECTION, new EditorAction(model, 
				EditorAction.NO_SELECTION));
		actionsMap.put(EDITOR_WITH_SELECTION, new EditorAction(model, 
				EditorAction.WITH_SELECTION));
		actionsMap.put(CREATE_TOP_TAG_SET,  
				new CreateTopContainerAction(model, 
						CreateTopContainerAction.TAG_SET));
		actionsMap.put(NEW_TAG_OBJECT, new NewObjectAction(model, 
				NewObjectAction.NEW_TAGS));
		actionsMap.put(TAGGING, new TaggingAction(model));
		actionsMap.put(EDITOR_NEW_WITH_SELECTION, new EditorAction(model, 
				EditorAction.NEW_WITH_SELECTION));
		actionsMap.put(INSPECTOR, new InspectorVisibilityAction(model));
		actionsMap.put(IMPORT, new ImportAction(model, false));
		actionsMap.put(DOWNLOAD, new DownloadAction(model));
		actionsMap.put(VIEWER_WITH_OTHER, new ViewOtherAction(model, null));
		actionsMap.put(PERSONAL, new PersonalManagementAction(model));
		actionsMap.put(FULLSCREEN, new FullScreenViewerAction(model));
		actionsMap.put(METADATA, new MetadataVisibilityAction(model));
		actionsMap.put(UPLOAD_SCRIPT, new UploadScriptAction(model));
		//actionsMap.put(ADMIN, new AdminAction(model));
		actionsMap.put(CREATE_TOP_GROUP,  
				new CreateTopContainerAction(model, 
						CreateTopContainerAction.GROUP));
		actionsMap.put(CREATE_TOP_EXPERIMENTER,  
				new CreateTopContainerAction(model, 
						CreateTopContainerAction.EXPERIMENTER));
		actionsMap.put(RESET_PASSWORD,  new PasswordResetAction(model));
		actionsMap.put(USER_ACTIVATED,  new ActivatedUserAction(model));
		actionsMap.put(SEND_COMMENT,  new SendFeedbackAction(model));
		actionsMap.put(IMPORT_NO_SELECTION, new ImportAction(model, true));
<<<<<<< HEAD
		actionsMap.put(LOG_OFF, new LogOffAction(model));
		actionsMap.put(CREATE_DATASET_FROM_SELECTION,  
				new CreateObjectWithChildren(model, 
						CreateObjectWithChildren.DATASET));
=======
		actionsMap.put(VIEW_IN_IJ, new ViewInPlugin(model, TreeViewer.IMAGE_J));
>>>>>>> a05ead99
	}

	/** 
	 * Creates the windowsMenuItems. 
	 * 
	 * @param menu The menu to handle.
	 */
	private void createWindowsMenuItems(JMenu menu)
	{
		Set viewers = TreeViewerFactory.getViewers();
		Iterator i = viewers.iterator();
		menu.removeAll();
		while (i.hasNext()) 
			menu.add(new JMenuItem(
					new ActivationAction((TreeViewer) i.next())));
	}

	/** 
	 * Attaches a window listener to the view to discard the model when 
	 * the user closes the window. 
	 */
	private void attachListeners()
	{
		Map browsers = model.getBrowsers();
		Iterator i = browsers.values().iterator();
		Browser browser;
		while (i.hasNext()) {
			browser = (Browser) i.next();
			browser.addPropertyChangeListener(this);
			browser.addChangeListener(this);
		}
		view.addWindowFocusListener(this);
		model.addPropertyChangeListener(this);
		view.setDefaultCloseOperation(WindowConstants.DO_NOTHING_ON_CLOSE);
		view.addWindowListener(new WindowAdapter() {
			public void windowClosing(WindowEvent e) { model.closeWindow(); }
		});

		//
		JMenu menu = TreeViewerFactory.getWindowMenu();
		menu.addMenuListener(new MenuListener() {

			public void menuSelected(MenuEvent e)
			{ 
				Object source = e.getSource();
				if (source instanceof JMenu)
					createWindowsMenuItems((JMenu) source);
			}

			/** 
			 * Required by I/F but not actually needed in our case, 
			 * no-operation implementation.
			 * @see MenuListener#menuCanceled(MenuEvent)
			 */ 
			public void menuCanceled(MenuEvent e) {}

			/** 
			 * Required by I/F but not actually needed in our case, 
			 * no-operation implementation.
			 * @see MenuListener#menuDeselected(MenuEvent)
			 */ 
			public void menuDeselected(MenuEvent e) {}

		});

		//Listen to keyboard selection
		menu.addMenuKeyListener(new MenuKeyListener() {

			public void menuKeyReleased(MenuKeyEvent e)
			{
				Object source = e.getSource();
				if (source instanceof JMenu)
					createWindowsMenuItems((JMenu) source);
			}

			/** 
			 * Required by I/F but not actually needed in our case, 
			 * no-operation implementation.
			 * @see MenuKeyListener#menuKeyPressed(MenuKeyEvent)
			 */
			public void menuKeyPressed(MenuKeyEvent e) {}

			/** 
			 * Required by I/F but not actually needed in our case, 
			 * no-operation implementation.
			 * @see MenuKeyListener#menuKeyTyped(MenuKeyEvent)
			 */
			public void menuKeyTyped(MenuKeyEvent e) {}

		});
	}

	/**
	 * Creates a new instance.
	 * The {@link #initialize(TreeViewerWin) initialize} method 
	 * should be called straight 
	 * after to link this Controller to the other MVC components.
	 * 
	 * @param model  Reference to the {@link TreeViewer} component, which, in 
	 *               this context, is regarded as the Model.
	 *               Mustn't be <code>null</code>.
	 */
	TreeViewerControl(TreeViewer model)
	{
		if (model == null) throw new NullPointerException("No model.");
		this.model = model;
		actionsMap = new HashMap<Integer, TreeViewerAction>();
	}
	
	/**
	 * Links this Controller to its View.
	 * 
	 * @param view   Reference to the View. Mustn't be <code>null</code>.
	 */
	void initialize(TreeViewerWin view)
	{
		if (view == null) throw new NullPointerException("No view.");
		this.view = view;
		createActions();
		model.addChangeListener(this);
		attachListeners();
		TreeViewerFactory.attachWindowMenuToTaskBar();
		loadingWindow = new LoadingWindow(view);
		loadingWindow.setAlwaysOnTop(false);
		loadingWindow.setStatus("Saving changes");
	}

	/**
	 * Returns the collections of actions identifying the viewers used
	 * for the type of images.
	 * 
	 * @return See above.
	 */
	List<ViewOtherAction> getApplicationActions()
	{
		List<ViewOtherAction> l = new ArrayList<ViewOtherAction>();
		Browser browser = model.getSelectedBrowser();
		if (browser == null) return l;
		TreeImageDisplay d = browser.getLastSelectedDisplay();
		if (d == null) return l;
		Object object = d.getUserObject();
		if (!(object instanceof DataObject)) return l;
		String type = view.getObjectMimeType();
		if (type == null) return l;
		List<ApplicationData> 
			applications = TreeViewerFactory.getApplications(type);
		if (applications == null) return l;
		Iterator<ApplicationData> i = applications.iterator();
		ApplicationData data;
		
		while (i.hasNext()) {
			data = i.next();
			l.add(new ViewOtherAction(model, data));
		}
		return l;
	}

	/**
	 * Returns the {@link ChangeListener} attached to the tab pane,
	 * or creates one if none initialized.
	 * 
	 * @return See above.
	 */
	ChangeListener getTabbedListener()
	{
		if (tabsListener ==  null) {
			tabsListener = new ChangeListener() {
				// This method is called whenever the selected tab changes
				public void stateChanged(ChangeEvent ce) {
					JTabbedPane pane = (JTabbedPane) ce.getSource();
					model.clearFoundResults();
					Component c = pane.getSelectedComponent();
					if (c == null) {
						model.setSelectedBrowser(null, true);
						return;
					}
					Map browsers = model.getBrowsers();
					Iterator i = browsers.values().iterator();
					boolean selected = false;
					Browser browser;
					while (i.hasNext()) {
						browser = (Browser) i.next();
						if (c.equals(browser.getUI())) {
							model.setSelectedBrowser(browser, true);
							selected = true;
							break;
						}
					}
					if (!selected) model.setSelectedBrowser(null, true);
				}
			};
		}
		return tabsListener;
	}
	
	/**
	 * Adds listeners to UI components.
	 *
	 * @param component The component to attach a listener to.
	 */
	void attachUIListeners(JComponent component)
	{
		//Register listener
		if (component instanceof JTabbedPane) {
			((JTabbedPane) component).addChangeListener(getTabbedListener());
		} else if (component instanceof JXTaskPaneContainer) {
			component.addPropertyChangeListener(
					JXTaskPaneContainerSingle.SELECTED_TASKPANE_PROPERTY, this);
		}
	}

	/**
	 * Returns the action corresponding to the specified id.
	 * 
	 * @param id One of the flags defined by this class.
	 * @return The specified action.
	 */
	TreeViewerAction getAction(Integer id) { return actionsMap.get(id); }

	/**
	 * Returns the list of group the user is a member of.
	 * 
	 * @return See above.
	 */
	List<GroupSelectionAction> getUserGroupAction()
	{
		List<GroupSelectionAction> l = new ArrayList<GroupSelectionAction>();
		Set m = TreeViewerAgent.getAvailableUserGroups();
		if (m == null || m.size() == 0) return l;
		ViewerSorter sorter = new ViewerSorter();
		Iterator i = sorter.sort(m).iterator();
		GroupData group;
		GroupSelectionAction action;
		while (i.hasNext()) {
			group = (GroupData) i.next();
			l.add(new GroupSelectionAction(model, group));
		}
		return l;
	}
	
	/**
	 * Returns the last node selected.
	 * 
	 * @return See above.
	 */
	TreeImageDisplay getLastSelectedDisplay()
	{
		Browser browser = model.getSelectedBrowser();
		if (browser == null) return null;
		return browser.getLastSelectedDisplay();
	}
	
	/** Activates or not the user. */
	void activateUser()
	{
		TreeImageDisplay node = getLastSelectedDisplay();
		if (node != null && node.getUserObject() instanceof ExperimenterData)
			model.activateUser((ExperimenterData) node.getUserObject());
	}
	
	/** Forwards call to the {@link TreeViewer}. */
	void cancel() { model.cancel(); }
	
	/**
	 * Brings up the menu on top of the specified component at 
	 * the specified location.
	 * 
	 * @param menuID    The id of the menu.
	 * @param invoker   The component that requested the pop-up menu.
	 * @param loc       The point at which to display the menu, relative to the
	 *                  <code>component</code>'s coordinates.
	 */
	void showMenu(int menuID, Component invoker, Point loc)
	{
		model.showMenu(menuID, invoker, loc);
	}
	
	/**
	 * Reacts to property changed. 
	 * @see PropertyChangeListener#propertyChange(PropertyChangeEvent)
	 */
	public void propertyChange(PropertyChangeEvent pce)
	{
		String name = pce.getPropertyName();
		if (name == null) return;
		if (TreeViewer.CANCEL_LOADING_PROPERTY.equals(name)) {
			Browser browser = model.getSelectedBrowser();
			if (browser != null) browser.cancel();
		} else if (Browser.POPUP_MENU_PROPERTY.equals(name)) {
			Integer c = (Integer) pce.getNewValue();
			Browser browser = model.getSelectedBrowser();
			if (browser != null)
				view.showPopup(c.intValue(), browser.getClickComponent(), 
						browser.getClickPoint());
		} else if (Browser.CLOSE_PROPERTY.equals(name)) {
			Browser browser = (Browser) pce.getNewValue();
			if (browser != null) view.removeBrowser(browser);
		} else if (TreeViewer.FINDER_VISIBLE_PROPERTY.equals(name)) {
			Boolean b = (Boolean) pce.getNewValue();
			if (!b.booleanValue()) {
				model.clearFoundResults();
				model.onComponentStateChange(true);
			}
		} else if (TreeViewer.SELECTED_BROWSER_PROPERTY.equals(name)) {
			Browser  b = model.getSelectedBrowser();
			Iterator i = model.getBrowsers().values().iterator();
			Browser browser;
			while (i.hasNext()) {
				browser = (Browser) i.next();
				browser.setSelected(browser.equals(b));
			}
		} else if (Browser.SELECTED_TREE_NODE_DISPLAY_PROPERTY.equals(name)) {
			model.onSelectedDisplay();
			view.updateMenuItems();
		} else if (TreeViewer.HIERARCHY_ROOT_PROPERTY.equals(name)) {
			/*
          Map browsers = model.getBrowsers();
          Iterator i = browsers.values().iterator();
          Browser browser;
          while (i.hasNext()) {
          	browser = (Browser) i.next();
          	//browser.cleanFilteredNodes();
          	//browser.switchUser();
          }
			 */
		} else if (AddExistingObjectsDialog.EXISTING_ADD_PROPERTY.equals(
				name)) {
			model.addExistingObjects((Set) pce.getNewValue());
		} else if (UserManagerDialog.USER_SWITCH_PROPERTY.equals(name)) {
			Map m = (Map) pce.getNewValue();
			Iterator i = m.entrySet().iterator();
			Long groupID;
			ExperimenterData d;
			Entry entry;
			while (i.hasNext()) {
				entry = (Entry) i.next();
				groupID = (Long) entry.getKey();
				d = (ExperimenterData) entry.getValue();
				model.setHierarchyRoot(groupID, d);
			}
		} else if (UserManagerDialog.NO_USER_SWITCH_PROPERTY.equals(name)) {
			UserNotifier un = TreeViewerAgent.getRegistry().getUserNotifier();
			un.notifyInfo("User Selection", "Please select a user first.");
		} else if (EditorDialog.CREATE_PROPERTY.equals(name)) {
			DataObject data = (DataObject) pce.getNewValue();
			model.createObject(data, true);
		} else if (EditorDialog.CREATE_NO_PARENT_PROPERTY.equals(name)) {
			DataObject data = (DataObject) pce.getNewValue();
			model.createObject(data, false);
		} else if (MetadataViewer.ON_DATA_SAVE_PROPERTY.equals(name)) {
			Object object =  pce.getNewValue();
			if (object != null) {
				if (object instanceof DataObject)
					model.onDataObjectSave((DataObject) object, 
											TreeViewer.UPDATE_OBJECT);
				else 
					model.onDataObjectSave((List) object, 
							TreeViewer.UPDATE_OBJECT);
			}
		} else if (DataBrowser.SELECTED_NODE_DISPLAY_PROPERTY.equals(name)) {
			model.setSelectedNode(pce.getNewValue());
		} else if (DataBrowser.UNSELECTED_NODE_DISPLAY_PROPERTY.equals(name)) {
			model.setUnselectedNode(pce.getNewValue());
		} else if (DataBrowser.DATA_OBJECT_CREATED_PROPERTY.equals(name)) {
			Map map = (Map) pce.getNewValue();
			if (map != null && map.size() == 1) {
				DataObject data = null;
				Set set = map.entrySet();
				Entry entry;
				Iterator i = set.iterator();
				Object o;
				DataObject parent = null;
				while (i.hasNext()) {
					entry = (Entry) i.next();
					data = (DataObject) entry.getKey();
					o = entry.getValue();
					if (o != null)
						parent = (DataObject) o;
					break;
				}
				if (parent == null)
					model.onOrphanDataObjectCreated(data);
				else model.onDataObjectSave(data, parent, 
									TreeViewer.CREATE_OBJECT);
			}
		} else if (DataBrowser.ADDED_TO_DATA_OBJECT_PROPERTY.equals(name)) {
			//Browser browser =  model.getSelectedBrowser();
			//if (browser != null) browser.refreshLoggedExperimenterData();
			model.refreshTree();
		} else if (DataBrowser.COPY_RND_SETTINGS_PROPERTY.equals(name)) {
			Object data = pce.getNewValue();
			if (data != null) model.copyRndSettings((ImageData) data);
			else model.copyRndSettings(null);
		} else if (DataBrowser.PASTE_RND_SETTINGS_PROPERTY.equals(name)) {
			Object data = pce.getNewValue();
			PasteRndSettingsCmd cmd;
			if (data instanceof Collection) 
				cmd = new PasteRndSettingsCmd(model, PasteRndSettingsCmd.PASTE,
						(Collection) data);
			else cmd = new PasteRndSettingsCmd(model, 
						PasteRndSettingsCmd.PASTE);
			cmd.execute();
		} else if (DataBrowser.RESET_RND_SETTINGS_PROPERTY.equals(name)) {
			Object data = pce.getNewValue();
			PasteRndSettingsCmd cmd;
			if (data instanceof Collection) 
				cmd = new PasteRndSettingsCmd(model, PasteRndSettingsCmd.RESET,
						(Collection) data);
			else cmd = new PasteRndSettingsCmd(model, 
						PasteRndSettingsCmd.RESET);
			cmd.execute();
		} else if (DataBrowser.SET__ORIGINAL_RND_SETTINGS_PROPERTY.equals(
				name)) {
			Object data = pce.getNewValue();
			PasteRndSettingsCmd cmd;
			if (data instanceof Collection) 
				cmd = new PasteRndSettingsCmd(model, 
						PasteRndSettingsCmd.SET_MIN_MAX,
						(Collection) data);
			else cmd = new PasteRndSettingsCmd(model, 
					PasteRndSettingsCmd.SET_MIN_MAX);
			cmd.execute();
		} else if (DataBrowser.SET__ORIGINAL_RND_SETTINGS_PROPERTY.equals(
				name)) {
			Object data = pce.getNewValue();
			PasteRndSettingsCmd cmd;
			if (data instanceof Collection) 
				cmd = new PasteRndSettingsCmd(model, 
						PasteRndSettingsCmd.SET_OWNER,
						(Collection) data);
			else cmd = new PasteRndSettingsCmd(model, 
					PasteRndSettingsCmd.SET_OWNER);
			cmd.execute();
		} else if (DataBrowser.CUT_ITEMS_PROPERTY.equals(name)) {
			CutCmd cmd = new CutCmd(model);
			cmd.execute();
		} else if (DataBrowser.COPY_ITEMS_PROPERTY.equals(name)) {
			CopyCmd cmd = new CopyCmd(model);
			cmd.execute();
		} else if (DataBrowser.PASTE_ITEMS_PROPERTY.equals(name)) {
			PasteCmd cmd = new PasteCmd(model);
			cmd.execute();
		} else if (DataBrowser.REMOVE_ITEMS_PROPERTY.equals(name)) {
			DeleteCmd cmd = new DeleteCmd(model.getSelectedBrowser());
	        cmd.execute();
		} else if (DataBrowser.VIEW_IMAGE_NODE_PROPERTY.equals(name)) {
			//view.get
			Browser browser = model.getSelectedBrowser();
			if (browser != null) {
				TreeImageDisplay node = browser.getLastSelectedDisplay();
				model.browse(node, (DataObject) pce.getNewValue(), false);
			}
		} else if (Finder.RESULTS_FOUND_PROPERTY.equals(name)) {
			model.setSearchResult(pce.getNewValue());
		} else if (GenericDialog.SAVE_GENERIC_PROPERTY.equals(name)) {
			Object parent = pce.getNewValue();
			if (parent instanceof MetadataViewer) {
				MetadataViewer mv = (MetadataViewer) parent;
				mv.saveData();
			}
		} else if (Browser.DATA_REFRESHED_PROPERTY.equals(name)) {
			model.onSelectedDisplay(); 
		} else if (MetadataViewer.ADMIN_UPDATED_PROPERTY.equals(name)) {
			Object data = pce.getNewValue();
			Map browsers = model.getBrowsers();
			Set set = browsers.entrySet();
			Entry entry;
			Iterator i = set.iterator();
			Browser browser;
			while (i.hasNext()) {
				entry = (Entry) i.next();
				browser = (Browser) entry.getValue();
				browser.refreshAdmin(data);
			}
			view.createTitle();
		} else if (DataBrowser.TAG_WIZARD_PROPERTY.equals(name)) {
			model.showTagWizard();
		} else if (DataBrowser.CREATE_NEW_EXPERIMENT_PROPERTY.equals(name)) {
			model.openEditorFile(TreeViewer.NEW_WITH_SELECTION);
		} else if (DataBrowser.FIELD_SELECTED_PROPERTY.equals(name)) {
			model.setSelectedField(pce.getNewValue());
		} else if (MetadataViewer.RENDER_THUMBNAIL_PROPERTY.equals(name)) {
			long imageID = ((Long) pce.getNewValue()).longValue();
			List<Long> ids = new ArrayList<Long>(1);
			ids.add(imageID);
			view.reloadThumbnails(ids);
		} else if (MetadataViewer.APPLY_SETTINGS_PROPERTY.equals(name)) {
			Object object = pce.getNewValue();
			if (object instanceof ImageData) {
				ImageData img = (ImageData) object;
				model.copyRndSettings((ImageData) object);
				List<Long> ids = new ArrayList<Long>(1);
				ids.add(img.getId());
				view.reloadThumbnails(ids);
				
				//improve code to speed it up
				List l = model.getSelectedBrowser().getSelectedDataObjects();
				Collection toUpdate;
				if (l.size() > 1) toUpdate = l;
				else toUpdate = model.getDisplayedImages();
				if (toUpdate != null) {
					PasteRndSettingsCmd cmd = new PasteRndSettingsCmd(model, 
							PasteRndSettingsCmd.PASTE, toUpdate);
					cmd.execute();
				}
			} else if (object instanceof Object[]) {
				Object[] objects = (Object[]) object;
				WellSampleData wsd = (WellSampleData) objects[0];
				WellData well = (WellData) objects[1];
				ImageData img = wsd.getImage();
				model.copyRndSettings(img);
				List<Long> ids = new ArrayList<Long>(1);
				ids.add(img.getId());
				view.reloadThumbnails(ids);
				ids = new ArrayList<Long>(1);
				ids.add(well.getPlate().getId());
				model.pasteRndSettings(ids, PlateData.class);
			}
		} else if (JXTaskPaneContainerSingle.SELECTED_TASKPANE_PROPERTY.equals(
				name)) {
			handleTaskPaneSelection((JXTaskPane) pce.getNewValue());
		} else if (MetadataViewer.GENERATE_FIGURE_PROPERTY.equals(name)) {
			Object object = pce.getNewValue();
			if (!(object instanceof FigureParam)) return;
			UserNotifier un = TreeViewerAgent.getRegistry().getUserNotifier();
			IconManager icons = IconManager.getInstance();
			Icon icon = icons.getIcon(IconManager.SPLIT_VIEW_FIGURE_22);
			FigureActivityParam activity;
			List<Long> ids = new ArrayList<Long>();
			Iterator i;
			DataObject obj;
			FigureParam param = (FigureParam) object;
			Collection l;
			if (param.isSelectedObjects()) {
				Browser b = model.getSelectedBrowser();
				if (b != null) l = b.getSelectedDataObjects();
				else l = model.getDisplayedImages();
			} else {
				l = model.getDisplayedImages();
			}
			if (l == null) return;
			Class klass = null;
			Object p = null;
			if (param.getIndex() == FigureParam.THUMBNAILS) {
				Browser browser = model.getSelectedBrowser();
				if (browser != null) {
					TreeImageDisplay[] nodes = browser.getSelectedDisplays();
					if (nodes != null && nodes.length > 0) {
						TreeImageDisplay node = nodes[0];
						Object ho = node.getUserObject();
						TreeImageDisplay pNode;

						if (ho instanceof DatasetData) {
							/*
							klass = ho.getClass();
							pNode = node.getParentDisplay();
							if (pNode != null) {
								p = pNode.getUserObject();
								if (!(p instanceof ProjectData)) p = null;
							}
							*/
							p = ho;
						} else if (ho instanceof ImageData) {
							klass = ho.getClass();
							pNode = node.getParentDisplay();
							if (pNode != null) {
								p = pNode.getUserObject();
								if (!(p instanceof DatasetData)) p = null;
							}
							if (p == null) p = ho;
						}
						if (p != null) param.setAnchor((DataObject) p);
					}
				}
			}
			
			i = l.iterator();
			int n = 0;
			while (i.hasNext()) {
				obj = (DataObject) i.next();
				ids.add(obj.getId());
				if (n == 0) p = obj;
				n++;
			}
			
			if (ids.size() == 0) return;
			// not set
			if (param.getIndex() != FigureParam.THUMBNAILS) 
				param.setAnchor((DataObject) p);

			activity = new FigureActivityParam(object, ids, klass,
					FigureActivityParam.SPLIT_VIEW_FIGURE);
			activity.setIcon(icon);
			un.notifyActivity(activity);
		} else if (MetadataViewer.HANDLE_SCRIPT_PROPERTY.equals(name)) {
			UserNotifier un = TreeViewerAgent.getRegistry().getUserNotifier();
			ScriptActivityParam p = (ScriptActivityParam) pce.getNewValue();
			int index = p.getIndex();
			ScriptObject script = p.getScript();
			if (index == ScriptActivityParam.VIEW) {
				Environment env = (Environment) 
				TreeViewerAgent.getRegistry().lookup(LookupNames.ENV);
				String path = env.getOmeroFilesHome();
				path += File.separator+script.getName();
				File f = new File(path);
				DownloadActivityParam activity;
				activity = new DownloadActivityParam(
						p.getScript().getScriptID(), 
						DownloadActivityParam.ORIGINAL_FILE, f, null);
				activity.setApplicationData(new ApplicationData(""));
				un.notifyActivity(activity);
			} else if (index == ScriptActivityParam.DOWNLOAD) {
				downloadScript(p);
			} else {
				un.notifyActivity(pce.getNewValue());
			}
		} else if (OpenWithDialog.OPEN_DOCUMENT_PROPERTY.equals(name)) {
			ApplicationData data = (ApplicationData) pce.getNewValue();
			//Register 
			if (data == null) return;
			String format = view.getObjectMimeType();
			//if (format == null) return;
			if (format != null)	
				TreeViewerFactory.register(data, format);
			model.openWith(data);
		} else if (DataBrowser.OPEN_EXTERNAL_APPLICATION_PROPERTY.equals(name)) {
			model.openWith((ApplicationData) pce.getNewValue());
		} else if (AdminDialog.CREATE_ADMIN_PROPERTY.equals(name)) {
			AdminObject object = (AdminObject) pce.getNewValue();
			model.administrate(object);
		} else if (MetadataViewer.REGISTER_PROPERTY.equals(name)) {
			model.register((DataObjectRegistration) pce.getNewValue());
		} else if (MetadataViewer.RESET_PASSWORD_PROPERTY.equals(name)) {
			model.resetPassword((String) pce.getNewValue());
		} else if (MetadataViewer.UPLOAD_SCRIPT_PROPERTY.equals(name)) {
			TreeViewerAction action = getAction(UPLOAD_SCRIPT);
			action.actionPerformed(new ActionEvent(this, 1, ""));
		} else if (SelectionWizard.SELECTED_ITEMS_PROPERTY.equals(name)) {
			Map m = (Map) pce.getNewValue();
			if (m == null || m.size() != 1) return;
			Entry entry;
			Iterator i = m.entrySet().iterator();
			Class klass;
			TreeImageDisplay node;
			Collection<ExperimenterData> list;
			Object uo;
			AdminObject object;
			while (i.hasNext()) {
				entry = (Entry) i.next();
				klass = (Class) entry.getKey();
				if (ExperimenterData.class.equals(klass)) {
					list = (Collection<ExperimenterData>) entry.getValue();
					node = model.getSelectedBrowser().getLastSelectedDisplay();
					if (node != null) {
						uo = node.getUserObject();
						if (uo instanceof GroupData) {
							object = new AdminObject((GroupData) uo, list);
							model.administrate(object);
						}
					}
				}
			}
		} else if (DataBrowser.SET__OWNER_RND_SETTINGS_PROPERTY.equals(name)) {
			PasteRndSettingsCmd cmd = new PasteRndSettingsCmd(model, 
					PasteRndSettingsCmd.SET_OWNER);
			cmd.execute();
		}
	}
	
	/**
	 * Reacts to state changes in the {@link TreeViewer} and in the
	 * {@link Browser}.
	 * @see ChangeListener#stateChanged(ChangeEvent)
	 */
	public void stateChanged(ChangeEvent ce)
	{
		Browser browser = model.getSelectedBrowser();
		if (browser != null) {
			switch (browser.getState()) {
				case Browser.BROWSING_DATA:
					loadingWindow.setStatus(TreeViewer.LOADING_TITLE);
					UIUtilities.centerAndShow(loadingWindow);
					return;
				case Browser.READY:
					loadingWindow.setVisible(false);
					break;
			}
		}
		
		switch (model.getState()) {
			case TreeViewer.DISCARDED:
				view.closeViewer();
				break;
			case TreeViewer.LOADING_DATA:
				view.setStatus(TreeViewer.LOADING_TITLE, false);
				view.setStatusIcon(true);
				view.onStateChanged(false);
				break;
			case TreeViewer.SAVE:
				view.setStatus(TreeViewer.SAVING_TITLE, false);
				view.setStatusIcon(true);
				view.onStateChanged(false);
				break;
			case TreeViewer.READY:
			case TreeViewer.LOADING_SELECTION:
				loadingWindow.setVisible(false);
				view.setStatus(null, true);
				view.setStatusIcon(false);
				view.onStateChanged(true);
				view.requestFocus();
				break;  
			case TreeViewer.SETTINGS_RND:
				UIUtilities.centerAndShow(loadingWindow);
		}
	}

	/**
	 * Refreshes the renderer.
	 * @see WindowFocusListener#windowGainedFocus(WindowEvent)
	 */
	public void windowGainedFocus(WindowEvent e)
	{
		view.refreshRenderer();
	}

	/**
	 * Required by the I/F but no-operation implementation in our case.
	 * @see WindowFocusListener#windowLostFocus(WindowEvent)
	 */
	public void windowLostFocus(WindowEvent e) {}

}<|MERGE_RESOLUTION|>--- conflicted
+++ resolved
@@ -344,17 +344,15 @@
 	
 	/** Identifies the <code>Import</code> action. */
 	static final Integer    IMPORT_NO_SELECTION = Integer.valueOf(67);
-	
-<<<<<<< HEAD
+
 	/** Identifies the <code>Log off</code> action. */
 	static final Integer    LOG_OFF = Integer.valueOf(68);
 	
 	/** Identifies the <code>Create dataset</code> in the File menu. */
 	static final Integer    CREATE_DATASET_FROM_SELECTION = Integer.valueOf(69);
-=======
+
 	/** Identifies the <code>View In ImageJ</code> in the menu. */
-	static final Integer    VIEW_IN_IJ = Integer.valueOf(68);
->>>>>>> a05ead99
+	static final Integer    VIEW_IN_IJ = Integer.valueOf(70);
 	
 	/** 
 	 * Reference to the {@link TreeViewer} component, which, in this context,
@@ -538,14 +536,11 @@
 		actionsMap.put(USER_ACTIVATED,  new ActivatedUserAction(model));
 		actionsMap.put(SEND_COMMENT,  new SendFeedbackAction(model));
 		actionsMap.put(IMPORT_NO_SELECTION, new ImportAction(model, true));
-<<<<<<< HEAD
 		actionsMap.put(LOG_OFF, new LogOffAction(model));
 		actionsMap.put(CREATE_DATASET_FROM_SELECTION,  
 				new CreateObjectWithChildren(model, 
 						CreateObjectWithChildren.DATASET));
-=======
 		actionsMap.put(VIEW_IN_IJ, new ViewInPlugin(model, TreeViewer.IMAGE_J));
->>>>>>> a05ead99
 	}
 
 	/** 
