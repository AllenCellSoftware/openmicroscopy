--- conflicted
+++ resolved
@@ -743,7 +743,6 @@
 	 */
 	List<MoveToAction> getMoveAction()
 	{
-<<<<<<< HEAD
 		//First check that we can move the data.
 		Browser browser = model.getSelectedBrowser();
 		if (browser != null) {
@@ -761,14 +760,10 @@
 			}
 			if (count != selection.size()) return null;
 		}
-		//if (moveActions != null) return moveActions;
-=======
->>>>>>> c9f629b1
 		Set l = TreeViewerAgent.getAvailableUserGroups();
 		if (moveActions == null)
 			moveActions = new ArrayList<MoveToAction>(l.size());
 		moveActions.clear();
-		Browser browser = model.getSelectedBrowser();
 		List<Long> ids = new ArrayList<Long>();
 		if (browser != null) {
 			List objects = browser.getSelectedDataObjects();
@@ -785,13 +780,10 @@
 		
 		ViewerSorter sorter = new ViewerSorter();
 		List values = sorter.sort(l);
-<<<<<<< HEAD
 		if (moveActions == null)
 			moveActions = new ArrayList<MoveToAction>(l.size());
 		moveActions.clear();
-=======
 		GroupData group;
->>>>>>> c9f629b1
 		Iterator i = values.iterator();
 		while (i.hasNext()) {
 			group = (GroupData) i.next();
