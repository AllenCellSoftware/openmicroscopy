--- conflicted
+++ resolved
@@ -991,16 +991,6 @@
 	 * 
 	 * @return See above.
 	 */
-<<<<<<< HEAD
-	SecurityContext getSecurityContext() { return ctx; }
-
-	/** 
-	 * Returns the security context.
-	 * 
-	 * @return See above.
-	 */
-=======
->>>>>>> a771b778
 	SecurityContext getAdminContext()
 	{ 
 		if (MetadataViewerAgent.isAdministrator())
