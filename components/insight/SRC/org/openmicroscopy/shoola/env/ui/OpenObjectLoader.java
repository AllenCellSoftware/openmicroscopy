/*
 * org.openmicroscopy.shoola.env.ui.OpenObjectLoader 
 *
 *------------------------------------------------------------------------------
 *  Copyright (C) 2006-2010 University of Dundee. All rights reserved.
 *
 *
 * 	This program is free software; you can redistribute it and/or modify
 *  it under the terms of the GNU General Public License as published by
 *  the Free Software Foundation; either version 2 of the License, or
 *  (at your option) any later version.
 *  This program is distributed in the hope that it will be useful,
 *  but WITHOUT ANY WARRANTY; without even the implied warranty of
 *  MERCHANTABILITY or FITNESS FOR A PARTICULAR PURPOSE. See the
 *  GNU General Public License for more details.
 *  
 *  You should have received a copy of the GNU General Public License along
 *  with this program; if not, write to the Free Software Foundation, Inc.,
 *  51 Franklin Street, Fifth Floor, Boston, MA 02110-1301 USA.
 *
 *------------------------------------------------------------------------------
 */
package org.openmicroscopy.shoola.env.ui;

//Java imports
import java.io.File;

//Third-party libraries

//Application-internal dependencies
import org.openmicroscopy.shoola.env.config.Registry;
import org.openmicroscopy.shoola.env.data.util.SecurityContext;
import org.openmicroscopy.shoola.env.data.views.CallHandle;
import org.openmicroscopy.shoola.util.filter.file.OMETIFFFilter;
import pojos.DataObject;
import pojos.FileAnnotationData;
import pojos.ImageData;

/** 
 * Downloads if the passed object is a file or an archived image
 * or exports as OME-TIFF if it is non-archived image.
 *
 * @author Jean-Marie Burel &nbsp;&nbsp;&nbsp;&nbsp;
 * <a href="mailto:j.burel@dundee.ac.uk">j.burel@dundee.ac.uk</a>
 * @author Donald MacDonald &nbsp;&nbsp;&nbsp;&nbsp;
 * <a href="mailto:donald@lifesci.dundee.ac.uk">donald@lifesci.dundee.ac.uk</a>
 * @version 3.0
 * <small>
 * (<b>Internal version:</b> $Revision: $Date: $)
 * </small>
 * @since 3.0-Beta4
 */
public class OpenObjectLoader 
	extends UserNotifierLoader
{

	/** Handle to the asynchronous call so that we can cancel it. */
    private CallHandle  			handle;
    
    /** The object to handle. */
    private DataObject 				object;

    /** The file where to export the object. */
    private String					folderPath;
    
    /**
     * Creates a new instance.
     * 
     * @param viewer	The viewer this data loader is for.
     *               	Mustn't be <code>null</code>.
     * @param registry	Convenience reference for subclasses.
     * @param ctx The security context.
     * @param object	The object to handle.
     * @param folderPath The folder where to copy locally the object.
     * @param activity 	The activity associated to this loader.
     */
	public OpenObjectLoader(UserNotifier viewer,  Registry registry,
			SecurityContext ctx, DataObject object, String folderPath,
			ActivityComponent activity)
	{
		super(viewer, registry, ctx, activity);
		if (object == null)
			throw new IllegalArgumentException("Object not valid.");
		if (!(object instanceof ImageData || 
				object instanceof FileAnnotationData))
			throw new IllegalArgumentException("Object not valid.");
		this.object = object;
		this.folderPath = folderPath;
	}
	
	/**
     * Downloads or exports the object.
     * @see UserNotifierLoader#load()
     */
    public void load()
    {
    	String path = folderPath+File.separator;
    	File f;
    	if (object instanceof ImageData) {
    		ImageData image = (ImageData) object;
    		path += image.getName();
    		path += image.getId();
    		path += "."+OMETIFFFilter.OME_TIFF;
    		f = new File(path);
    		f.deleteOnExit();
<<<<<<< HEAD
    		handle = ivView.exportImageAsOMETiff(image.getId(), f, null, this);
=======
    		handle = ivView.exportImageAsOMETiff(ctx, image.getId(), f, this);
>>>>>>> 796354d3
    	} else {
    		FileAnnotationData fa = (FileAnnotationData) object;
    		path += fa.getFileName();
    		f = new File(path);
    		f.deleteOnExit();
    		handle = mhView.loadFile(ctx, f, fa.getFileID(), 
    				FileLoader.FILE_ANNOTATION, this);
    	}
    }
    
    /**
     * Cancels the ongoing data retrieval.
     * @see UserNotifierLoader#cancel()
     */
    public void cancel() { handle.cancel(); }
 
    /** 
     * Feeds the result back to the viewer. 
     * @see UserNotifierLoader#handleResult(Object)
     */
    public void handleResult(Object result)
    { 
    	if (result == null) onException(MESSAGE_RESULT, null);
    	else activity.endActivity(result); 
    }
    
}<|MERGE_RESOLUTION|>--- conflicted
+++ resolved
@@ -103,11 +103,8 @@
     		path += "."+OMETIFFFilter.OME_TIFF;
     		f = new File(path);
     		f.deleteOnExit();
-<<<<<<< HEAD
-    		handle = ivView.exportImageAsOMETiff(image.getId(), f, null, this);
-=======
-    		handle = ivView.exportImageAsOMETiff(ctx, image.getId(), f, this);
->>>>>>> 796354d3
+    		handle = ivView.exportImageAsOMETiff(ctx, image.getId(), f, null,
+    				this);
     	} else {
     		FileAnnotationData fa = (FileAnnotationData) object;
     		path += fa.getFileName();
