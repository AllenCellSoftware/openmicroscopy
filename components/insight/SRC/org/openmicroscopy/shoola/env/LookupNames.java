/*
 * org.openmicroscopy.shoola.env.LookupNames
 *
 *------------------------------------------------------------------------------
 *  Copyright (C) 2006 University of Dundee. All rights reserved.
 *
 *
 * 	This program is free software; you can redistribute it and/or modify
 *  it under the terms of the GNU General Public License as published by
 *  the Free Software Foundation; either version 2 of the License, or
 *  (at your option) any later version.
 *  This program is distributed in the hope that it will be useful,
 *  but WITHOUT ANY WARRANTY; without even the implied warranty of
 *  MERCHANTABILITY or FITNESS FOR A PARTICULAR PURPOSE.  See the
 *  GNU General Public License for more details.
 *  
 *  You should have received a copy of the GNU General Public License along
 *  with this program; if not, write to the Free Software Foundation, Inc.,
 *  51 Franklin Street, Fifth Floor, Boston, MA 02110-1301 USA.
 *
 *------------------------------------------------------------------------------
 */

package org.openmicroscopy.shoola.env;

//Java imports

//Third-party libraries

//Application-internal dependencies

/** 
 * Its static fields contain the names that have to be used for looking up
 * entries in the container's registry.
 *
 * @author  Jean-Marie Burel &nbsp;&nbsp;&nbsp;&nbsp;
 * 				<a href="mailto:j.burel@dundee.ac.uk">j.burel@dundee.ac.uk</a>
 * @author  <br>Andrea Falconi &nbsp;&nbsp;&nbsp;&nbsp;
 * 				<a href="mailto:a.falconi@dundee.ac.uk">
 * 					a.falconi@dundee.ac.uk</a>
 * @version 2.2 
 * <small>
 * (<b>Internal version:</b> $Revision$ $Date$)
 * </small>
 * @since OME2.2
 */
public class LookupNames
{
<<<<<<< HEAD

	/** 
	 * Field to indicating the value associated to the
	 * <code>Tree Viewer</code> as an entry point.
	 */
	public static final int TREE_VIEWER_ENTRY = 0;	
	
	/** 
	 * Field to indicating the value associated to the
	 * <code>Editor</code> as an entry point.
	 */
	public static final int EDITOR_ENTRY = 1;
	
	/** 
	 * Field to indicating the value associated to the
	 * <code>Importer</code> as an entry point.
	 */
	public static final int IMPORTER_ENTRY = 2;
	
	/** Field to indicating the P/D is the default hierarchy.*/
	public static final int PD_ENTRY = 0;
	
	/** Field to indicating the SPW is the default hierarchy.*/
	public static final int HCS_ENTRY = 1;
	
	/** Field to indicating the Tag is the default hierarchy.*/
	public static final int TAG_ENTRY = 2;
	
	/** Field to indicating the Attachment is the default hierarchy.*/
	public static final int ATTACHMENT_ENTRY = 3;
	
=======
    
	 /** 
	  * Field to indicating the value associated to the
	  * <code>Tree Viewer</code> as an entry point.
	  */
	public static final int TREE_VIEWER_ENTRY = 0;	
	
	 /** 
	  * Field to indicating the value associated to the
	  * <code>Editor</code> as an entry point.
	  */
	public static final int EDITOR_ENTRY = 1;
	
	 /** 
	  * Field to indicating the value associated to the
	  * <code>Importer</code> as an entry point.
	  */
	public static final int IMPORTER_ENTRY = 2;
	
>>>>>>> 0bb1e54c
    /** Field to access the <code>Version</code> information. */
	public static final String VERSION = "Version";	
	
	/** Field to access the <code>Name of the software</code>. */
	public static final String SOFTWARE_NAME = "SoftwareName";	
	
	/** Field to access the <code>About file</code> information. */
	public static final String ABOUT_FILE = "AboutFile";
	
	/** Field to access the <code>Splash screen</code> information. */
	public static final String SPLASH_SCREEN_LOGO = "SplashScreenLogo";
	
	/** Field to access the <code>Splash screen</code> information. */
	public static final String SPLASH_SCREEN_LOGIN = "SplashScreenLogin";
	
	/** Field to access the <code>Help on line</code> information. */
	public static final String HELP_ON_LINE = "HelpOnLine";
	
	/** Field to access the <code>Forum</code> information. */
	public static final String FORUM = "Forum";
	
    /** Field to access the <code>env</code> package. */
	public static final  String ENV = "/env";
	
    /** Field to access the user credentials. */
    public static final String USER_CREDENTIALS = "/user/credentials";
    
    /**
     * Field to access the user's details.
     */
    public static final String CURRENT_USER_DETAILS = "/current_user/details";
    
    /** Field to access the users' groups. */
    public static final String USER_GROUP_DETAILS = "/userGroup/details";
    
    /** Field to access the users contained in the group. */
    public static final String USERS_DETAILS = "/users/details";
    
    /** Field to access the LDAP user information. */
    public static final String USER_AUTHENTICATION = "/user/authentication";
    
    /** Field indicating if the user is an administrator. */
    public static final String USER_ADMINISTRATOR = "/users/administrator";
    
    /** Field to indicate if the connection is fast or not. */
    public static final String CONNECTION_SPEED = "/connection/speed";
    
    /** Field to access the <code>agents</code> package. */
	public static final String AGENTS = "/agents";
    
    /** Field to access the <code>OMERO</code> service information. */
    public static final String OMERODS = "/services/OMERODS";
	
    /** Field to access the <code>L&F</code> information. */
	public static final String LOOK_N_FEEL = "LookAndFeel";	
	
    /** Field to access the <code>Icons factory</code> information. */
	public static final String ICONS_FACTORY = 
											"/resources/icons/DefaultFactory";
	
	/** Field to access the <code>OMERO home</code> information. */
	public static final String OMERO_HOME = "/services/OMERO/home";
	
	/** Field to access the <code>OMERO home</code> information. */
	public static final String OMERO_FILES_HOME = "/services/OMERO/files/home";
	
	/** 
	 * Field to access the location of the <code>OMERO folder</code>
	 * on the user's machine. 
	 */
	public static final String USER_HOME_OMERO = "/user/home/omero";
	
	/** 
	 * Field to access the location of the <code>OMERO folder</code>
	 * on the user's machine. 
	 */
	public static final String USER_HOME_OMERO_FILES = "/user/home/omero/files";
	
    /** Field to access the <code>Log on</code> information. */
	public static final String LOG_ON = "/services/LOG/on";
    
    /** Field to access the <code>Log directory</code> information. */
	public static final String LOG_DIR = "/services/LOG/dir";
    
    /** Field to access the <code>Log file</code> information. */
	public static final String LOG_FILE = "/services/LOG/file";
	
	/** 
	 * Field to access the maximum number of thumbnails retrieved 
	 * asynchronously.
	 */
	public static final String THUMBNAIL_FETCH_SZ = 
										"/services/Thumbnailing/fetchSz";
	
	/** 
	 * Field to access the Factor by which the maximum number of thumbnails 
	 * to fetch is multiplied by when the connection's speed is 
	 * <code>Low</code>.
	 */
	public static final String THUMBNAIL_FETCH_LOW_SPEED = 
										"/services/Thumbnailing/fetchSz";
	
	/** 
	 * Field to access the Factor by which the maximum number of thumbnails 
	 * to fetch is multiplied by when the connection's speed is 
	 * <code>Medium</code>.
	 */
	public static final String THUMBNAIL_FETCH_MEDIUM_SPEED = 
									"/services/Thumbnailing/fetchMediumSpeed";
	
	/** Field to access the <code>Cache on</code> information. */
	public static final String CACHE_ON = "/services/CACHE/on";
	
    /** Field to access the <code>Size</code> of the cache. */
    public static final String RE_CACHE_SZ = "/services/RE/cacheSz";
    
	public static final String RE_STACK_BUF_SZ = "/services/RE/stackBufSz";
	public static final String RE_STACK_BLOCK_SZ = "/services/RE/stackBlockSz";

    public static final String RE_MAX_PRE_FETCH = "/services/RE/maxPreFetch";
    
    public static final String CMD_PROCESSOR = "/services/CmdProcessor";
    
    public static final String MONITOR_FACTORY = 
                                          "/services/data/views/MonitorFactory";
    
    /** Field to access the <code>medium compression quality</code>. */
    public static final String COMPRESSIOM_MEDIUM_QUALITY = 
    								"/services/RE/compressionMedium";
    
    /** Field to access the <code>low compression quality</code>. */
    public static final String COMPRESSIOM_LOW_QUALITY = 
    								"/services/RE/compressionLow";
    
    /** Field to access the <code>Log service</code> information. */
    public static final String LOGIN = "/services/Login";
    
    /**
     * Field to access the <code>Log service configuration</code> information.
     */
    public static final String LOGIN_CFG = "/services/Login/config";
    
    /**
     * Field to access the maximum number of tries in order to connect to the 
     * OMERO server.
     */
    public static final String LOGIN_MAX_RETRY = 
                                              "/services/LOGIN/omeds/max-retry";
    
    /** Field to access the interval between each connection try. */
    public static final String LOGIN_RETRY_INTV = 
                                         "/services/LOGIN/omeds/retry-interval";
    
    /** 
     * Field to access the maximum value allowed to establish 
     * a valid link to an <i>OMERO</i> server.
     */
    public static final String LOGIN_TIME_OUT = "/services/LOGIN/omeds/timeout";
    
    /** Field to access the URL of the server where obtain an token. */
    public static final String TOKEN_URL = "/services/DEBUGGER/hostnameToken";
    
    /** Field to access the URL of the server where to submit the files. */
    public static final String PROCESSING_URL = 
    	"/services/DEBUGGER/hostnameProcessing";
    
    /** Field to access the application number to submit bug. */
    public static final String APPLICATION_NAME_BUG = 
    	"/services/DEBUGGER/applicationNameBug";
    
    /** Field to access the application to submit comment. */
    public static final String APPLICATION_NAME_COMMENT = 
    	"/services/DEBUGGER/applicationNameComment";
    
    /** Field to access the timeout value. */
    public static final String POST_TIMEOUT = "/services/DEBUGGER/postTimeout";
    
    /** Field to access the timeout value. */
    public static final String DEBUGGER_ADDRESS = "/services/DEBUGGER/emailAddress";
    
    /** Field to access the file keeping track of the various ROIs files. */
    public static final String	ROI_MAIN_FILE = "/roi/mainFileName";
    
    /** Field to access the <code>Server Available</code> information. */
	//public static final String SERVER_AVAILABLE = "/services/SERVER/available";
	
    //For blitz
    /** The value to replace in the FS configuration file. */
    public static final String FS_HOSTNAME = "/services/FS/defaultDirectory";
    
    /** The value to replace in the FS configuration file. */
    public static final String FS_DEFAUL_DIR = "/services/FS/defaultDirectory";
    
    /** Field to access the <code>Binary Available</code> information. */
    public static final String	BINARY_AVAILABLE = 
    	"/services/SERVER/BinaryAvailable";
    
    /** Field to access <code>RAPID</code> information. */
    public static final String	RAPID = "/services/SERVER/RAPID";
    
    /** Field to access the <code>Entry Point</code> information. */
	public static final String ENTRY_POINT = "/application/entryPoint";
	
<<<<<<< HEAD
	/** Field to access the <code>Entry Point</code> information. */
	public static final String ENTRY_POINT_HIERARCHY = 
		"/application/entryPointHierarchy";
=======
>>>>>>> 0bb1e54c
    
}<|MERGE_RESOLUTION|>--- conflicted
+++ resolved
@@ -46,7 +46,6 @@
  */
 public class LookupNames
 {
-<<<<<<< HEAD
 
 	/** 
 	 * Field to indicating the value associated to the
@@ -78,27 +77,6 @@
 	/** Field to indicating the Attachment is the default hierarchy.*/
 	public static final int ATTACHMENT_ENTRY = 3;
 	
-=======
-    
-	 /** 
-	  * Field to indicating the value associated to the
-	  * <code>Tree Viewer</code> as an entry point.
-	  */
-	public static final int TREE_VIEWER_ENTRY = 0;	
-	
-	 /** 
-	  * Field to indicating the value associated to the
-	  * <code>Editor</code> as an entry point.
-	  */
-	public static final int EDITOR_ENTRY = 1;
-	
-	 /** 
-	  * Field to indicating the value associated to the
-	  * <code>Importer</code> as an entry point.
-	  */
-	public static final int IMPORTER_ENTRY = 2;
-	
->>>>>>> 0bb1e54c
     /** Field to access the <code>Version</code> information. */
 	public static final String VERSION = "Version";	
 	
@@ -301,12 +279,9 @@
     
     /** Field to access the <code>Entry Point</code> information. */
 	public static final String ENTRY_POINT = "/application/entryPoint";
-	
-<<<<<<< HEAD
+
 	/** Field to access the <code>Entry Point</code> information. */
 	public static final String ENTRY_POINT_HIERARCHY = 
 		"/application/entryPointHierarchy";
-=======
->>>>>>> 0bb1e54c
-    
+
 }