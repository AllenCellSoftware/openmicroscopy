--- conflicted
+++ resolved
@@ -748,21 +748,15 @@
             <mkdir dir="${dist.dir}/lib/client"/>
             <!-- sync="true" deletes any other files like services.jar or extensions.jar which may be under lib -->
             <ivy:resolve file="ivy.xml" type="jar,egg" conf="client" settingsRef="ivy.toplevel" log="quiet"/>
-            <ivy:retrieve conf="client" pattern="${dist.dir}/lib/client/[module].[ext]" sync="false" log="quiet" settingsRef="ivy.toplevel"/>
+            <ivy:retrieve conf="client" pattern="${dist.dir}/lib/client/[artifact].[ext]" sync="false" log="quiet" settingsRef="ivy.toplevel"/>
     </target>
 
     <target name="copy-server" depends="init">
             <mkdir dir="${dist.dir}/lib/server"/>
             <!-- sync="true" deletes any other files like services.jar or extensions.jar which may be under lib -->
             <ivy:resolve file="ivy.xml" type="jar,egg" conf="server" settingsRef="ivy.toplevel" log="quiet"/>
-<<<<<<< HEAD
             <ivy:retrieve conf="server" pattern="${dist.dir}/lib/server/[artifact].[ext]" sync="false" log="quiet" settingsRef="ivy.toplevel"/>
-            <ivy:resolve file="ivy.xml" type="jar,egg" conf="client" settingsRef="ivy.toplevel" log="quiet"/>
-            <ivy:retrieve conf="client" pattern="${dist.dir}/lib/client/[artifact].[ext]" sync="false" log="quiet" settingsRef="ivy.toplevel"/>
-=======
-            <ivy:retrieve conf="server" pattern="${dist.dir}/lib/server/[module].[ext]" sync="false" log="quiet" settingsRef="ivy.toplevel"/>
-    </target>
->>>>>>> 836af718
+    </target>
 
     <macrodef name="jar_update_if">
         <attribute name="destfile"/>
